--- conflicted
+++ resolved
@@ -1,1893 +1,965 @@
-<<<<<<< HEAD
-"""Enhanced agent monitor with direct smolagents step_callbacks integration."""
-
-import asyncio
-import time
-from dataclasses import dataclass
-from datetime import datetime
-from typing import Any, Callable, Dict, List, Optional, Set
-
-from smolagents import ActionStep
-
-from ..config.logging_config import get_logger
-
-logger = get_logger(__name__)
-
-
-@dataclass
-class AgentStatus:
-    """Agent status data structure."""
-
-    name: str
-    status: str  # ready, working, delegating, mcp_connecting, validating, error
-    step_number: Optional[int] = None
-    current_task: Optional[str] = None
-    last_update: float = 0.0
-    error_message: Optional[str] = None
-    memory_size: int = 0
-    tool_calls: List[str] = None
-    last_response: Optional[str] = None  # Store the agent's last response for task history
-
-    def __post_init__(self):
-        if self.tool_calls is None:
-            self.tool_calls = []
-        if self.last_update == 0.0:
-            self.last_update = time.time()
-
-
-class AgentStatusTracker:
-    """Manages current status of all monitored agents."""
-
-    def __init__(self):
-        self.agents: Dict[str, AgentStatus] = {}
-        self.callbacks: Set[Callable] = set()
-        self._lock = asyncio.Lock()
-
-    def register_agent(self, name: str, agent_type: str = "unknown") -> None:
-        """Register a new agent for monitoring."""
-        self.agents[name] = AgentStatus(name=name, status="ready", last_update=time.time())
-        logger.debug(f"📊 Registered agent for monitoring: {name} ({agent_type})")
-
-    async def update_status(self, name: str, **kwargs) -> None:
-        """Update agent status and notify callbacks."""
-        async with self._lock:
-            if name not in self.agents:
-                self.register_agent(name)
-
-            agent = self.agents[name]
-            for key, value in kwargs.items():
-                if hasattr(agent, key):
-                    setattr(agent, key, value)
-
-            agent.last_update = time.time()
-
-            # Notify all callbacks
-            await self._notify_callbacks()
-
-    def add_callback(self, callback: Callable) -> None:
-        """Add a callback to be notified of status changes."""
-        self.callbacks.add(callback)
-
-    def remove_callback(self, callback: Callable) -> None:
-        """Remove a callback."""
-        self.callbacks.discard(callback)
-
-    async def _notify_callbacks(self) -> None:
-        """Notify all callbacks of status change."""
-        status_dict = {
-            name: {
-                "name": agent.name,
-                "status": agent.status,
-                "step_number": agent.step_number,
-                "current_task": agent.current_task,
-                "last_update": agent.last_update,
-                "error_message": agent.error_message,
-                "memory_size": agent.memory_size,
-                "tool_calls": agent.tool_calls,
-                "last_response": agent.last_response,
-                "timestamp": datetime.now().isoformat(),
-            }
-            for name, agent in self.agents.items()
-        }
-
-        for callback in self.callbacks:
-            try:
-                if asyncio.iscoroutinefunction(callback):
-                    await callback(status_dict)
-                else:
-                    callback(status_dict)
-            except Exception as e:
-                logger.error(f"❌ Callback error: {e}")
-
-
-class MonitorCallback:
-    """Lightweight step callback for smolagents that captures minimal execution data."""
-
-    # Class-level toggle for all monitoring
-    monitoring_enabled = True
-
-    def __init__(
-        self,
-        status_tracker: AgentStatusTracker,
-        agent_name: str,
-        update_cooldown: float = 0.5,
-        high_performance_mode: bool = False,
-    ):
-        self.status_tracker = status_tracker
-        self.agent_name = agent_name
-        self._last_update_time = 0
-        self._update_cooldown = update_cooldown
-        self._high_performance_mode = high_performance_mode  # Skip some updates for performance
-        self._skip_counter = 0
-        self._completion_reset_delay = 10.0  # Reset to ready after 10 seconds
-        self._last_completion_time = 0
-        logger.debug(
-            f"🔗 Created lightweight MonitorCallback for {agent_name} (performance_mode={high_performance_mode})"
-        )
-
-    def __call__(self, memory_step: ActionStep, agent: Any) -> None:
-        """Called after each agent step - captures minimal step data and updates status."""
-        # Early exit if monitoring disabled
-        if not self.monitoring_enabled:
-            return
-
-        current_time = time.time()
-
-        # Rate limiting to prevent spam updates
-        if current_time - self._last_update_time < self._update_cooldown:
-            return
-
-        # High performance mode - skip every other update
-        if self._high_performance_mode:
-            self._skip_counter += 1
-            if self._skip_counter % 2 == 0:
-                return
-
-        try:
-            # Extract minimal step information
-            step_data = self._extract_minimal_step_data(memory_step, agent)
-
-            # Check if this is a completion step
-            is_completion = step_data.get("status") == "completed"
-
-            # Simple sync update using thread-safe queue
-            self._queue_status_update(step_data)
-            self._last_update_time = current_time
-
-            # If this is a completion, schedule a reset to "ready" after delay
-            if is_completion:
-                import threading
-                import time
-
-                self._last_completion_time = time.time()
-                logger.debug(
-                    f"⏰ {self.agent_name} completion detected, will remain visible for {self._completion_reset_delay}s"
-                )
-
-                def reset_to_ready():
-                    import time
-
-                    time.sleep(self._completion_reset_delay)
-                    # Only reset if no newer completion happened
-                    if (
-                        time.time() - self._last_completion_time
-                        >= self._completion_reset_delay - 0.1
-                    ):
-                        logger.debug(f"🔄 Resetting {self.agent_name} status to ready...")
-                        try:
-                            import asyncio
-
-                            loop = None
-                            try:
-                                loop = asyncio.get_running_loop()
-                            except RuntimeError:
-                                loop = asyncio.new_event_loop()
-                                asyncio.set_event_loop(loop)
-
-                            if loop and not loop.is_closed():
-                                loop.run_until_complete(
-                                    self.status_tracker.update_status(
-                                        self.agent_name,
-                                        status="ready",
-                                        current_task=None,
-                                        tool_calls=[],
-                                    )
-                                )
-                                logger.debug(f"✅ {self.agent_name} status reset to ready")
-                        except Exception as e:
-                            logger.warning(f"❌ Failed to reset status for {self.agent_name}: {e}")
-                    else:
-                        logger.debug(
-                            f"⏭️ Skipping reset for {self.agent_name} - newer completion detected"
-                        )
-
-                # Run reset in background thread
-                reset_thread = threading.Thread(target=reset_to_ready, daemon=True)
-                reset_thread.start()
-
-        except Exception as e:
-            logger.debug(f"📊 MonitorCallback error for {self.agent_name}: {e}")
-            # Simple error update
-            self._queue_error_update(str(e))
-
-    def _extract_minimal_step_data(self, memory_step: ActionStep, agent: Any) -> Dict[str, Any]:
-        """Extract minimal, reliable data from the ActionStep and agent."""
-        step_data = {
-            "step_number": getattr(memory_step, "step_number", 0),
-            "memory_size": len(agent.memory.steps) if hasattr(agent, "memory") else 0,
-            "agent_type": type(agent).__name__,
-        }
-
-        # Extract current task (simplified)
-        if hasattr(memory_step, "task") and memory_step.task:
-            step_data["current_task"] = str(memory_step.task)[:80]  # Shorter truncation
-
-        # Check for errors first (most reliable indicator)
-        if hasattr(memory_step, "error") and memory_step.error:
-            step_data["status"] = "error"
-            step_data["error_message"] = str(memory_step.error)[:200]
-            return step_data
-
-        # Simple tool detection
-        tool_calls = []
-        if hasattr(memory_step, "tool_calls") and memory_step.tool_calls:
-            tool_calls = [
-                self._simplify_tool_name(str(tc)) for tc in memory_step.tool_calls[:3]
-            ]  # Limit to 3
-        elif hasattr(memory_step, "code") and memory_step.code:
-            tool_calls = self._extract_simple_tools(memory_step.code)
-
-        step_data["tool_calls"] = tool_calls
-
-        # Simple status determination
-        step_data["status"] = self._determine_simple_status(step_data, memory_step, agent)
-
-        return step_data
-
-    def _simplify_tool_name(self, tool_call: str) -> str:
-        """Convert technical tool names to user-friendly names."""
-        tool_mapping = {
-            "get_python3_script": "View Code",
-            "edit_python3_script": "Edit Code",
-            "get_component_info_enhanced": "Inspect Component",
-            "get_all_components_enhanced": "List Components",
-            "register_bridge_component": "Register Component",
-            "list_bridge_components": "List Bridge Parts",
-            "geometry_agent": "Geometry Agent",
-            "syslogic_agent": "Structure Validator",
-            "final_answer": "Complete Task",
-            "web_search": "Web Search",
-            "visit_webpage": "Visit Page",
-        }
-
-        # Extract function name from tool call
-        if "(" in tool_call:
-            func_name = tool_call.split("(")[0].strip()
-        else:
-            func_name = tool_call.strip()
-
-        return tool_mapping.get(func_name, func_name.replace("_", " ").title())
-
-    def _extract_simple_tools(self, code: str) -> List[str]:
-        """Extract simplified tool calls from code."""
-        import re
-
-        tools = []
-
-        # Look for function calls
-        pattern = r"(\w+)\s*\("
-        matches = re.findall(pattern, code.lower())
-
-        # Filter for known tools
-        known_tools = [
-            "final_answer",
-            "geometry_agent",
-            "syslogic_agent",
-            "get_python3_script",
-            "edit_python3_script",
-            "web_search",
-        ]
-
-        for match in matches:
-            if match in known_tools:
-                tools.append(self._simplify_tool_name(match))
-
-        return tools[:3]  # Limit to 3 tools
-
-    def _determine_simple_status(
-        self, step_data: Dict[str, Any], memory_step: ActionStep, agent: Any
-    ) -> str:
-        """Simple, reliable status determination."""
-        agent_type = step_data.get("agent_type", "").lower()
-        tool_calls = step_data.get("tool_calls", [])
-        has_observations = hasattr(memory_step, "observations") and memory_step.observations
-
-        # Check for completion
-        if "Complete Task" in tool_calls or "final_answer" in str(tool_calls).lower():
-            logger.debug(f"🎯 {self.agent_name} detected completion - tool_calls: {tool_calls}")
-            # Try to extract the response from the observations or other fields
-            step_data["last_response"] = self._extract_response_content(memory_step)
-            return "completed"
-
-        # Agent-specific patterns
-        if "triage" in agent_type:
-            if any("Agent" in tool for tool in tool_calls):
-                return "delegating"
-        elif "geometry" in agent_type:
-            if any(tool in ["View Code", "Edit Code", "Inspect Component"] for tool in tool_calls):
-                return "working" if has_observations else "connecting"
-        elif "syslogic" in agent_type:
-            if "Structure Validator" in tool_calls or any(
-                "validate" in tool.lower() for tool in tool_calls
-            ):
-                return "validating"
-
-        # General states
-        if tool_calls:
-            return "working"
-        elif hasattr(memory_step, "code") and memory_step.code:
-            return "thinking"
-        else:
-            return "ready"
-
-    def _extract_response_content(self, memory_step: ActionStep) -> Optional[str]:
-        """Extract the agent's response content from the memory step."""
-        try:
-            # Check action_output first - this is where the final response is usually stored
-            if hasattr(memory_step, "action_output") and memory_step.action_output:
-                action_output = str(memory_step.action_output)
-
-                # Handle different agent response formats
-                if self.agent_name == "triage_agent":
-                    # For triage agent, extract from "Final answer:" format
-                    final_answer_match = action_output.split("Final answer: ")
-                    if len(final_answer_match) > 1:
-                        clean_answer = final_answer_match[-1].strip()
-                        # Remove trailing metadata like [Step X: Duration...]
-                        clean_answer = clean_answer.split("[Step")[0].strip()
-                        if clean_answer:
-                            return clean_answer
-                elif "geometry_agent" in self.agent_name or "syslogic_agent" in self.agent_name:
-                    # For geometry and syslogic agents, look for structured responses
-                    if "### 1. Task outcome" in action_output:
-                        return action_output
-                    # Also check for clean final answer format
-                    if "Here is the final answer from your managed agent" in action_output:
-                        # Extract the content after this header
-                        parts = action_output.split(
-                            "Here is the final answer from your managed agent"
-                        )
-                        if len(parts) > 1:
-                            clean_response = parts[-1].strip()
-                            # Remove the agent name part if present
-                            if clean_response.startswith("'") and "':" in clean_response:
-                                clean_response = clean_response.split("':", 1)[1].strip()
-                            return clean_response
-
-                # If structured response found, return it
-                if "### 1. Task outcome" in action_output:
-                    return action_output
-
-            # Check observations for response content
-            if hasattr(memory_step, "observations") and memory_step.observations:
-                observations = memory_step.observations
-                if isinstance(observations, list) and len(observations) > 0:
-                    # Look for the last observation which often contains the response
-                    last_obs = observations[-1]
-                    if hasattr(last_obs, "content"):
-                        content = str(last_obs.content)
-
-                        # Special handling for triage agent's final answer
-                        if self.agent_name == "triage_agent":
-                            # Extract the clean final answer from final_answer() output
-                            final_answer_match = content.split("Final answer: ")
-                            if len(final_answer_match) > 1:
-                                clean_answer = final_answer_match[-1].strip()
-                                # Remove any trailing metadata like [Step X: Duration...]
-                                clean_answer = clean_answer.split("[Step")[0].strip()
-                                if clean_answer:
-                                    return clean_answer
-
-                        # Check if this looks like a structured response
-                        if "### 1. Task outcome" in content:
-                            return content
-
-                    # Try the observation as string directly
-                    obs_str = str(last_obs)
-
-                    # Special handling for triage agent
-                    if self.agent_name == "triage_agent":
-                        final_answer_match = obs_str.split("Final answer: ")
-                        if len(final_answer_match) > 1:
-                            clean_answer = final_answer_match[-1].strip()
-                            clean_answer = clean_answer.split("[Step")[0].strip()
-                            if clean_answer:
-                                return clean_answer
-
-                    if "### 1. Task outcome" in obs_str:
-                        return obs_str
-
-            # Check if there's a result field
-            if hasattr(memory_step, "result") and memory_step.result:
-                result_str = str(memory_step.result)
-
-                # Special handling for triage agent
-                if self.agent_name == "triage_agent":
-                    final_answer_match = result_str.split("Final answer: ")
-                    if len(final_answer_match) > 1:
-                        clean_answer = final_answer_match[-1].strip()
-                        clean_answer = clean_answer.split("[Step")[0].strip()
-                        if clean_answer:
-                            return clean_answer
-
-                if "### 1. Task outcome" in result_str:
-                    return result_str
-
-            # Check the step as a whole string as last resort
-            step_str = str(memory_step)
-
-            # Special handling for triage agent
-            if self.agent_name == "triage_agent":
-                final_answer_match = step_str.split("Final answer: ")
-                if len(final_answer_match) > 1:
-                    clean_answer = final_answer_match[-1].strip()
-                    clean_answer = clean_answer.split("[Step")[0].strip()
-                    if clean_answer:
-                        return clean_answer
-
-            if "### 1. Task outcome" in step_str:
-                return step_str
-
-        except Exception as e:
-            logger.debug(f"Error extracting response content: {e}")
-
-        return None
-
-    def _queue_status_update(self, step_data: Dict[str, Any]) -> None:
-        """Queue a simple status update (no complex threading)."""
-        # Use a simple background task approach
-        import threading
-
-        def update_status():
-            try:
-                # Create a new event loop for this thread if needed
-                loop = None
-                try:
-                    loop = asyncio.get_running_loop()
-                except RuntimeError:
-                    loop = asyncio.new_event_loop()
-                    asyncio.set_event_loop(loop)
-
-                # Simple update
-                if loop and not loop.is_closed():
-                    loop.run_until_complete(self._simple_status_update(step_data))
-
-            except Exception as e:
-                logger.debug(f"📊 Status update failed for {self.agent_name}: {e}")
-
-        # Run in background thread (non-blocking)
-        thread = threading.Thread(target=update_status, daemon=True)
-        thread.start()
-
-    def _queue_error_update(self, error_message: str) -> None:
-        """Queue a simple error update."""
-        import threading
-
-        def update_error():
-            try:
-                loop = None
-                try:
-                    loop = asyncio.get_running_loop()
-                except RuntimeError:
-                    loop = asyncio.new_event_loop()
-                    asyncio.set_event_loop(loop)
-
-                if loop and not loop.is_closed():
-                    loop.run_until_complete(
-                        self.status_tracker.update_status(
-                            self.agent_name, status="error", error_message=error_message
-                        )
-                    )
-
-            except Exception:
-                pass  # Fail silently for monitoring
-
-        thread = threading.Thread(target=update_error, daemon=True)
-        thread.start()
-
-    async def _simple_status_update(self, step_data: Dict[str, Any]) -> None:
-        """Simple async status update."""
-        update_kwargs = {
-            "status": step_data.get("status", "working"),
-            "step_number": step_data.get("step_number"),
-            "memory_size": step_data.get("memory_size", 0),
-            "tool_calls": step_data.get("tool_calls", []),
-        }
-
-        if "current_task" in step_data:
-            update_kwargs["current_task"] = step_data["current_task"]
-        if "error_message" in step_data:
-            update_kwargs["error_message"] = step_data["error_message"]
-        if "last_response" in step_data:
-            update_kwargs["last_response"] = step_data["last_response"]
-
-        await self.status_tracker.update_status(self.agent_name, **update_kwargs)
-
-
-class WebSocketManager:
-    """Manages WebSocket connections for real-time status broadcasting."""
-
-    def __init__(self):
-        self.connections: Set = set()
-        logger.debug("🔌 WebSocketManager initialized")
-
-    async def connect(self, websocket) -> None:
-        """Add a new WebSocket connection."""
-        await websocket.accept()
-        self.connections.add(websocket)
-        logger.debug(f"📱 WebSocket connected - {len(self.connections)} total connections")
-
-    def disconnect(self, websocket) -> None:
-        """Remove a WebSocket connection."""
-        try:
-            self.connections.discard(websocket)
-            logger.debug(f"📱 WebSocket disconnected - {len(self.connections)} total connections")
-        except Exception as e:
-            logger.debug(f"📱 Error during WebSocket disconnect: {e}")
-
-    async def broadcast(self, data: Dict[str, Any]) -> None:
-        """Broadcast data to all connected WebSocket clients."""
-        if not self.connections:
-            logger.debug("📡 No WebSocket connections to broadcast to")
-            return
-
-        message = {"type": "status_update", "data": data, "timestamp": datetime.now().isoformat()}
-
-        logger.debug(
-            f"📡 Broadcasting to {len(self.connections)} WebSocket connections: {list(data.keys())}"
-        )
-
-        disconnected = set()
-
-        for connection in self.connections:
-            try:
-                # Check if connection is still open before sending
-                if (
-                    hasattr(connection, "client_state") and connection.client_state.value == 3
-                ):  # DISCONNECTED
-                    disconnected.add(connection)
-                    continue
-
-                await connection.send_json(message)
-                logger.debug("✅ Sent status update to WebSocket connection")
-            except Exception as e:
-                # Handle specific WebSocket errors more gracefully
-                error_msg = str(e)
-                if "websocket.close" in error_msg or "response already completed" in error_msg:
-                    logger.debug("🔌 WebSocket already closed, removing from connections")
-                elif "connection closed" in error_msg.lower():
-                    logger.debug("🔌 WebSocket connection closed by client")
-                else:
-                    logger.debug(f"⚠️ WebSocket error: {e}")
-                disconnected.add(connection)
-
-        # Clean up disconnected clients
-        for conn in disconnected:
-            self.connections.discard(conn)
-            logger.debug("🔌 Removed disconnected WebSocket connection")
-
-        if disconnected:
-            logger.debug(f"📱 {len(self.connections)} WebSocket connections remaining")
-
-    def cleanup_stale_connections(self) -> None:
-        """Remove stale WebSocket connections."""
-        stale_connections = set()
-
-        for connection in self.connections.copy():
-            try:
-                # Check if connection is still alive
-                if (
-                    hasattr(connection, "client_state") and connection.client_state.value == 3
-                ):  # DISCONNECTED
-                    stale_connections.add(connection)
-            except Exception:
-                stale_connections.add(connection)
-
-        for conn in stale_connections:
-            self.connections.discard(conn)
-
-        if stale_connections:
-            logger.debug(f"🧹 Cleaned up {len(stale_connections)} stale WebSocket connections")
-
-
-def create_monitor_callback(agent_name: str, status_tracker: AgentStatusTracker) -> MonitorCallback:
-    """Factory function to create a monitor callback for an agent."""
-    return MonitorCallback(status_tracker, agent_name)
-
-
-class RemoteMonitorCallback:
-    """Callback that sends updates to a remote monitoring server via HTTP."""
-
-    def __init__(self, agent_name: str, monitoring_url: str = "http://localhost:5000"):
-        self.agent_name = agent_name
-        self.monitoring_url = monitoring_url.rstrip("/") + "/api/status"
-        self.session = None
-        self._completion_reset_delay = 10.0  # Reset to ready after 10 seconds
-        self._last_completion_time = 0
-        logger.debug(f"🌐 Created RemoteMonitorCallback for {agent_name} -> {self.monitoring_url}")
-
-    def _get_session(self):
-        """Get or create HTTP session."""
-        if self.session is None:
-            try:
-                import requests
-
-                self.session = requests.Session()
-                self.session.timeout = 1.0  # Short timeout
-            except ImportError:
-                logger.warning("⚠️ requests library not available for remote monitoring")
-                return None
-        return self.session
-
-    def __call__(self, memory_step, agent) -> None:
-        """Called after each agent step - sends status update to remote server."""
-        import threading
-        import time
-
-        try:
-            session = self._get_session()
-            if not session:
-                return
-
-            # Extract step information similar to MonitorCallback
-            step_data = self._extract_step_data(memory_step, agent)
-
-            # Add agent name for the API
-            step_data["agent_name"] = self.agent_name
-
-            # Check if this is a completion step
-            is_completion = step_data.get("status") == "completed"
-
-            # Send current status to remote monitoring server
-            response = session.post(self.monitoring_url, json=step_data, timeout=1.0)
-
-            if response.status_code == 200:
-                logger.debug(
-                    f"📤 Sent status update for {self.agent_name}: {step_data.get('status')}"
-                )
-            else:
-                logger.debug(f"⚠️ Monitoring server responded with {response.status_code}")
-
-            # If this is a completion, schedule a reset to "ready" after delay
-            if is_completion:
-                self._last_completion_time = time.time()
-                logger.debug(
-                    f"⏰ {self.agent_name} (remote) completion detected, will remain visible for {self._completion_reset_delay}s"
-                )
-
-                def reset_to_ready():
-                    import time
-
-                    time.sleep(self._completion_reset_delay)
-                    # Only reset if no newer completion happened
-                    if (
-                        time.time() - self._last_completion_time
-                        >= self._completion_reset_delay - 0.1
-                    ):
-                        logger.debug(f"🔄 Resetting {self.agent_name} (remote) status to ready...")
-                        try:
-                            reset_data = {
-                                "agent_name": self.agent_name,
-                                "status": "ready",
-                                "current_task": None,
-                                "tool_calls": [],
-                            }
-                            session.post(self.monitoring_url, json=reset_data, timeout=1.0)
-                            logger.debug(f"✅ {self.agent_name} (remote) status reset to ready")
-                        except Exception as e:
-                            logger.warning(
-                                f"❌ Failed to reset remote status for {self.agent_name}: {e}"
-                            )
-                    else:
-                        logger.debug(
-                            f"⏭️ Skipping remote reset for {self.agent_name} - newer completion detected"
-                        )
-
-                # Run reset in background thread
-                reset_thread = threading.Thread(target=reset_to_ready, daemon=True)
-                reset_thread.start()
-
-        except Exception as e:
-            # Fail silently - monitoring is optional
-            logger.debug(f"📡 Remote monitoring unavailable for {self.agent_name}: {e}")
-
-    def _extract_step_data(self, memory_step, agent) -> dict:
-        """Extract step data similar to MonitorCallback."""
-        step_data = {
-            "step_number": getattr(memory_step, "step_number", 0),
-            "memory_size": len(agent.memory.steps) if hasattr(agent, "memory") else 0,
-        }
-
-        # Extract task information
-        if hasattr(memory_step, "task"):
-            step_data["current_task"] = str(memory_step.task)[:100]
-
-        # Extract code and tool calls
-        if hasattr(memory_step, "code") and memory_step.code:
-            step_data["tool_calls"] = self._extract_tool_calls_from_code(memory_step.code)
-
-        # Extract tool calls from ToolCallingAgent
-        if hasattr(memory_step, "tool_calls") and memory_step.tool_calls:
-            step_data["tool_calls"] = [str(tc) for tc in memory_step.tool_calls]
-
-        # Check for errors
-        if hasattr(memory_step, "error") and memory_step.error:
-            step_data["error_message"] = str(memory_step.error)
-            step_data["status"] = "error"
-        else:
-            # Simple status determination (this will set last_response if completion is detected)
-            step_data["status"] = self._determine_simple_status(step_data, memory_step, agent)
-
-        return step_data
-
-    def _extract_tool_calls_from_code(self, code: str) -> list:
-        """Extract tool calls from code (simplified version)."""
-        tool_calls = []
-        import re
-
-        # Look for function calls
-        function_pattern = r"(\w+)\s*\("
-        matches = re.findall(function_pattern, code)
-
-        # Filter for likely tools
-        for match in matches:
-            if (
-                "_" in match
-                or match.endswith(("tool", "search", "get", "edit", "component"))
-                or match in ["final_answer", "geometry_agent", "syslogic_agent"]
-            ):
-                tool_calls.append(match)
-
-        return list(set(tool_calls))  # Remove duplicates
-
-    def _determine_simple_status(self, step_data: dict, memory_step, agent) -> str:
-        """Simple status determination for remote monitoring."""
-        tool_calls = step_data.get("tool_calls", [])
-        agent_type = type(agent).__name__.lower()
-
-        # Check for completion
-        if any("final_answer" in str(tool) for tool in tool_calls):
-            logger.debug(
-                f"🎯 {self.agent_name} (remote) detected completion - tool_calls: {tool_calls}"
-            )
-            # Try to extract response content for remote monitoring
-            step_data["last_response"] = self._extract_response_content_remote(memory_step)
-            return "completed"
-
-        # Agent-specific patterns
-        if "triage" in agent_type:
-            if any("_agent" in str(tool) for tool in tool_calls):
-                return "delegating"
-        elif "geometry" in agent_type:
-            if any("component" in str(tool) or "script" in str(tool) for tool in tool_calls):
-                return "working"
-        elif "syslogic" in agent_type:
-            if any("validate" in str(tool) or "check" in str(tool) for tool in tool_calls):
-                return "validating"
-
-        # Default states
-        if tool_calls:
-            return "tool_calling"
-        else:
-            return "ready"
-
-    def _extract_response_content_remote(self, memory_step) -> Optional[str]:
-        """Extract response content for remote monitoring."""
-        try:
-            # Check action_output first - this is where the final response is usually stored
-            if hasattr(memory_step, "action_output") and memory_step.action_output:
-                action_output = str(memory_step.action_output)
-
-                # Handle different agent response formats
-                if self.agent_name == "triage_agent":
-                    # For triage agent, extract from "Final answer:" format
-                    final_answer_match = action_output.split("Final answer: ")
-                    if len(final_answer_match) > 1:
-                        clean_answer = final_answer_match[-1].strip()
-                        # Remove trailing metadata like [Step X: Duration...]
-                        clean_answer = clean_answer.split("[Step")[0].strip()
-                        if clean_answer:
-                            return clean_answer
-                elif "geometry_agent" in self.agent_name or "syslogic_agent" in self.agent_name:
-                    # For geometry and syslogic agents, look for structured responses
-                    if "### 1. Task outcome" in action_output:
-                        return action_output
-                    # Also check for clean final answer format
-                    if "Here is the final answer from your managed agent" in action_output:
-                        # Extract the content after this header
-                        parts = action_output.split(
-                            "Here is the final answer from your managed agent"
-                        )
-                        if len(parts) > 1:
-                            clean_response = parts[-1].strip()
-                            # Remove the agent name part if present
-                            if clean_response.startswith("'") and "':" in clean_response:
-                                clean_response = clean_response.split("':", 1)[1].strip()
-                            return clean_response
-
-                # If structured response found, return it
-                if "### 1. Task outcome" in action_output:
-                    return action_output
-
-            # Similar to the local version but adapted for remote
-            if hasattr(memory_step, "observations") and memory_step.observations:
-                observations = memory_step.observations
-                if isinstance(observations, list) and len(observations) > 0:
-                    last_obs = observations[-1]
-                    if hasattr(last_obs, "content"):
-                        content = str(last_obs.content)
-
-                        # Special handling for triage agent's final answer
-                        if self.agent_name == "triage_agent":
-                            final_answer_match = content.split("Final answer: ")
-                            if len(final_answer_match) > 1:
-                                clean_answer = final_answer_match[-1].strip()
-                                clean_answer = clean_answer.split("[Step")[0].strip()
-                                if clean_answer:
-                                    return clean_answer
-
-                        if "### 1. Task outcome" in content:
-                            return content
-
-                    obs_str = str(last_obs)
-
-                    # Special handling for triage agent
-                    if self.agent_name == "triage_agent":
-                        final_answer_match = obs_str.split("Final answer: ")
-                        if len(final_answer_match) > 1:
-                            clean_answer = final_answer_match[-1].strip()
-                            clean_answer = clean_answer.split("[Step")[0].strip()
-                            if clean_answer:
-                                return clean_answer
-
-                    if "### 1. Task outcome" in obs_str:
-                        return obs_str
-
-            # Check result field
-            if hasattr(memory_step, "result") and memory_step.result:
-                result_str = str(memory_step.result)
-
-                # Special handling for triage agent
-                if self.agent_name == "triage_agent":
-                    final_answer_match = result_str.split("Final answer: ")
-                    if len(final_answer_match) > 1:
-                        clean_answer = final_answer_match[-1].strip()
-                        clean_answer = clean_answer.split("[Step")[0].strip()
-                        if clean_answer:
-                            return clean_answer
-
-                if "### 1. Task outcome" in result_str:
-                    return result_str
-
-            # Check the whole step as last resort
-            step_str = str(memory_step)
-
-            # Special handling for triage agent
-            if self.agent_name == "triage_agent":
-                final_answer_match = step_str.split("Final answer: ")
-                if len(final_answer_match) > 1:
-                    clean_answer = final_answer_match[-1].strip()
-                    clean_answer = clean_answer.split("[Step")[0].strip()
-                    if clean_answer:
-                        return clean_answer
-
-            if "### 1. Task outcome" in step_str:
-                return step_str
-
-        except Exception as e:
-            logger.debug(f"Error extracting remote response content: {e}")
-
-        return None
-
-
-def create_remote_monitor_callback(
-    agent_name: str, monitoring_url: str = "http://localhost:5000"
-) -> RemoteMonitorCallback:
-    """Factory function to create a remote monitor callback for an agent."""
-    return RemoteMonitorCallback(agent_name, monitoring_url)
-
-
-def create_agent_monitor_system() -> tuple[AgentStatusTracker, WebSocketManager]:
-    """Create a complete agent monitoring system."""
-    status_tracker = AgentStatusTracker()
-    websocket_manager = WebSocketManager()
-
-    # Connect websocket manager to status tracker
-    status_tracker.add_callback(websocket_manager.broadcast)
-
-    logger.debug("🎯 Agent monitoring system created successfully")
-    return status_tracker, websocket_manager
-
-
-def enable_monitoring():
-    """Enable monitoring globally for all MonitorCallback instances."""
-    MonitorCallback.monitoring_enabled = True
-    logger.debug("📊 Agent monitoring enabled")
-
-
-def disable_monitoring():
-    """Disable monitoring globally for all MonitorCallback instances."""
-    MonitorCallback.monitoring_enabled = False
-    logger.debug("📊 Agent monitoring disabled")
-
-
-def is_monitoring_enabled() -> bool:
-    """Check if monitoring is currently enabled."""
-    return MonitorCallback.monitoring_enabled
-=======
-"""Enhanced agent monitor with direct smolagents step_callbacks integration."""
-
-import asyncio
-import time
-from dataclasses import dataclass
-from datetime import datetime
-from typing import Any, Callable, Dict, List, Optional, Set
-
-from smolagents import ActionStep
-
-from ..config.logging_config import get_logger
-from .trace_logger import log_agent_interaction
-
-logger = get_logger(__name__)
-
-
-@dataclass
-class AgentStatus:
-    """Agent status data structure."""
-
-    name: str
-    status: str  # ready, working, delegating, mcp_connecting, validating, error
-    step_number: Optional[int] = None
-    current_task: Optional[str] = None
-    last_update: float = 0.0
-    error_message: Optional[str] = None
-    memory_size: int = 0
-    tool_calls: List[str] = None
-    last_response: Optional[str] = None  # Store the agent's last response for task history
-
-    def __post_init__(self):
-        if self.tool_calls is None:
-            self.tool_calls = []
-        if self.last_update == 0.0:
-            self.last_update = time.time()
-
-
-class AgentStatusTracker:
-    """Manages current status of all monitored agents."""
-
-    def __init__(self):
-        self.agents: Dict[str, AgentStatus] = {}
-        self.callbacks: Set[Callable] = set()
-        self._lock = asyncio.Lock()
-
-    def register_agent(self, name: str, agent_type: str = "unknown") -> None:
-        """Register a new agent for monitoring."""
-        self.agents[name] = AgentStatus(name=name, status="ready", last_update=time.time())
-        logger.debug(f"📊 Registered agent for monitoring: {name} ({agent_type})")
-
-    async def update_status(self, name: str, **kwargs) -> None:
-        """Update agent status and notify callbacks."""
-        async with self._lock:
-            if name not in self.agents:
-                self.register_agent(name)
-
-            agent = self.agents[name]
-            for key, value in kwargs.items():
-                if hasattr(agent, key):
-                    setattr(agent, key, value)
-
-            agent.last_update = time.time()
-
-            # Notify all callbacks
-            await self._notify_callbacks()
-
-    def add_callback(self, callback: Callable) -> None:
-        """Add a callback to be notified of status changes."""
-        self.callbacks.add(callback)
-
-    def remove_callback(self, callback: Callable) -> None:
-        """Remove a callback."""
-        self.callbacks.discard(callback)
-
-    async def _notify_callbacks(self) -> None:
-        """Notify all callbacks of status change."""
-        status_dict = {
-            name: {
-                "name": agent.name,
-                "status": agent.status,
-                "step_number": agent.step_number,
-                "current_task": agent.current_task,
-                "last_update": agent.last_update,
-                "error_message": agent.error_message,
-                "memory_size": agent.memory_size,
-                "tool_calls": agent.tool_calls,
-                "last_response": agent.last_response,
-                "timestamp": datetime.now().isoformat(),
-            }
-            for name, agent in self.agents.items()
-        }
-
-        for callback in self.callbacks:
-            try:
-                if asyncio.iscoroutinefunction(callback):
-                    await callback(status_dict)
-                else:
-                    callback(status_dict)
-            except Exception as e:
-                logger.error(f"❌ Callback error: {e}")
-
-
-class MonitorCallback:
-    """Lightweight step callback for smolagents that captures minimal execution data."""
-
-    # Class-level toggle for all monitoring
-    monitoring_enabled = True
-
-    def __init__(
-        self,
-        status_tracker: AgentStatusTracker,
-        agent_name: str,
-        update_cooldown: float = 0.5,
-        high_performance_mode: bool = False,
-    ):
-        self.status_tracker = status_tracker
-        self.agent_name = agent_name
-        self._last_update_time = 0
-        self._update_cooldown = update_cooldown
-        self._high_performance_mode = high_performance_mode  # Skip some updates for performance
-        self._skip_counter = 0
-        self._completion_reset_delay = 10.0  # Reset to ready after 10 seconds
-        self._last_completion_time = 0
-        logger.debug(
-            f"🔗 Created lightweight MonitorCallback for {agent_name} (performance_mode={high_performance_mode})"
-        )
-
-    def __call__(self, memory_step: ActionStep, agent: Any) -> None:
-        """Called after each agent step - captures minimal step data and updates status."""
-        # Early exit if monitoring disabled
-        if not self.monitoring_enabled:
-            return
-
-        current_time = time.time()
-
-        # Rate limiting to prevent spam updates
-        if current_time - self._last_update_time < self._update_cooldown:
-            return
-
-        # High performance mode - skip every other update
-        if self._high_performance_mode:
-            self._skip_counter += 1
-            if self._skip_counter % 2 == 0:
-                return
-
-        try:
-            # Extract minimal step information
-            step_data = self._extract_minimal_step_data(memory_step, agent)
-
-            # Check if this is a completion step
-            is_completion = step_data.get("status") == "completed"
-
-            # Log to trace logger for workshop analysis
-            self._log_to_trace_logger(step_data, memory_step, agent, current_time)
-
-            # Simple sync update using thread-safe queue
-            self._queue_status_update(step_data)
-            self._last_update_time = current_time
-
-            # If this is a completion, schedule a reset to "ready" after delay
-            if is_completion:
-                import threading
-                import time
-
-                self._last_completion_time = time.time()
-                logger.debug(
-                    f"⏰ {self.agent_name} completion detected, will remain visible for {self._completion_reset_delay}s"
-                )
-
-                def reset_to_ready():
-                    import time
-
-                    time.sleep(self._completion_reset_delay)
-                    # Only reset if no newer completion happened
-                    if (
-                        time.time() - self._last_completion_time
-                        >= self._completion_reset_delay - 0.1
-                    ):
-                        logger.debug(f"🔄 Resetting {self.agent_name} status to ready...")
-                        try:
-                            import asyncio
-
-                            loop = None
-                            try:
-                                loop = asyncio.get_running_loop()
-                            except RuntimeError:
-                                loop = asyncio.new_event_loop()
-                                asyncio.set_event_loop(loop)
-
-                            if loop and not loop.is_closed():
-                                loop.run_until_complete(
-                                    self.status_tracker.update_status(
-                                        self.agent_name,
-                                        status="ready",
-                                        current_task=None,
-                                        tool_calls=[],
-                                    )
-                                )
-                                logger.debug(f"✅ {self.agent_name} status reset to ready")
-                        except Exception as e:
-                            logger.warning(f"❌ Failed to reset status for {self.agent_name}: {e}")
-                    else:
-                        logger.debug(
-                            f"⏭️ Skipping reset for {self.agent_name} - newer completion detected"
-                        )
-
-                # Run reset in background thread
-                reset_thread = threading.Thread(target=reset_to_ready, daemon=True)
-                reset_thread.start()
-
-        except Exception as e:
-            logger.debug(f"📊 MonitorCallback error for {self.agent_name}: {e}")
-            # Simple error update
-            self._queue_error_update(str(e))
-
-    def _extract_minimal_step_data(self, memory_step: ActionStep, agent: Any) -> Dict[str, Any]:
-        """Extract minimal, reliable data from the ActionStep and agent."""
-        step_data = {
-            "step_number": getattr(memory_step, "step_number", 0),
-            "memory_size": len(agent.memory.steps) if hasattr(agent, "memory") else 0,
-            "agent_type": type(agent).__name__,
-        }
-
-        # Extract current task (simplified)
-        if hasattr(memory_step, "task") and memory_step.task:
-            step_data["current_task"] = str(memory_step.task)[:80]  # Shorter truncation
-
-        # Check for errors first (most reliable indicator)
-        if hasattr(memory_step, "error") and memory_step.error:
-            step_data["status"] = "error"
-            step_data["error_message"] = str(memory_step.error)[:200]
-            return step_data
-
-        # Simple tool detection
-        tool_calls = []
-        if hasattr(memory_step, "tool_calls") and memory_step.tool_calls:
-            tool_calls = [
-                self._simplify_tool_name(str(tc)) for tc in memory_step.tool_calls[:3]
-            ]  # Limit to 3
-        elif hasattr(memory_step, "code") and memory_step.code:
-            tool_calls = self._extract_simple_tools(memory_step.code)
-
-        step_data["tool_calls"] = tool_calls
-
-        # Simple status determination
-        step_data["status"] = self._determine_simple_status(step_data, memory_step, agent)
-
-        return step_data
-
-    def _simplify_tool_name(self, tool_call: str) -> str:
-        """Convert technical tool names to user-friendly names."""
-        tool_mapping = {
-            "get_python3_script": "View Code",
-            "edit_python3_script": "Edit Code",
-            "get_component_info_enhanced": "Inspect Component",
-            "get_all_components_enhanced": "List Components",
-            "register_bridge_component": "Register Component",
-            "list_bridge_components": "List Bridge Parts",
-            "geometry_agent": "Geometry Agent",
-            "syslogic_agent": "Structure Validator",
-            "final_answer": "Complete Task",
-            "web_search": "Web Search",
-            "visit_webpage": "Visit Page",
-        }
-
-        # Extract function name from tool call
-        if "(" in tool_call:
-            func_name = tool_call.split("(")[0].strip()
-        else:
-            func_name = tool_call.strip()
-
-        return tool_mapping.get(func_name, func_name.replace("_", " ").title())
-
-    def _extract_simple_tools(self, code: str) -> List[str]:
-        """Extract simplified tool calls from code."""
-        import re
-
-        tools = []
-
-        # Look for function calls
-        pattern = r"(\w+)\s*\("
-        matches = re.findall(pattern, code.lower())
-
-        # Filter for known tools
-        known_tools = [
-            "final_answer",
-            "geometry_agent",
-            "syslogic_agent",
-            "get_python3_script",
-            "edit_python3_script",
-            "web_search",
-        ]
-
-        for match in matches:
-            if match in known_tools:
-                tools.append(self._simplify_tool_name(match))
-
-        return tools[:3]  # Limit to 3 tools
-
-    def _determine_simple_status(
-        self, step_data: Dict[str, Any], memory_step: ActionStep, agent: Any
-    ) -> str:
-        """Simple, reliable status determination."""
-        agent_type = step_data.get("agent_type", "").lower()
-        tool_calls = step_data.get("tool_calls", [])
-        has_observations = hasattr(memory_step, "observations") and memory_step.observations
-
-        # Check for completion
-        if "Complete Task" in tool_calls or "final_answer" in str(tool_calls).lower():
-            logger.debug(f"🎯 {self.agent_name} detected completion - tool_calls: {tool_calls}")
-            # Try to extract the response from the observations or other fields
-            step_data["last_response"] = self._extract_response_content(memory_step)
-            return "completed"
-
-        # Agent-specific patterns
-        if "triage" in agent_type:
-            if any("Agent" in tool for tool in tool_calls):
-                return "delegating"
-        elif "geometry" in agent_type:
-            if any(tool in ["View Code", "Edit Code", "Inspect Component"] for tool in tool_calls):
-                return "working" if has_observations else "connecting"
-        elif "syslogic" in agent_type:
-            if "Structure Validator" in tool_calls or any(
-                "validate" in tool.lower() for tool in tool_calls
-            ):
-                return "validating"
-
-        # General states
-        if tool_calls:
-            return "working"
-        elif hasattr(memory_step, "code") and memory_step.code:
-            return "thinking"
-        else:
-            return "ready"
-
-    def _extract_response_content(self, memory_step: ActionStep) -> Optional[str]:
-        """Extract the agent's response content from the memory step."""
-        try:
-            # Check action_output first - this is where the final response is usually stored
-            if hasattr(memory_step, "action_output") and memory_step.action_output:
-                action_output = str(memory_step.action_output)
-
-                # Handle different agent response formats
-                if self.agent_name == "triage_agent":
-                    # For triage agent, extract just the clean final answer
-                    # Truncate if too long to keep it readable
-                    if len(action_output) > 500:
-                        truncated = action_output[:500] + "..."
-                        return f"Response: {truncated}"
-                    else:
-                        return f"Response: {action_output}"
-                elif "geometry_agent" in self.agent_name or "syslogic_agent" in self.agent_name:
-                    # For geometry and syslogic agents, look for structured responses
-                    if "### 1. Task outcome" in action_output:
-                        return action_output
-                    # Also check for clean final answer format
-                    if "Here is the final answer from your managed agent" in action_output:
-                        # Extract the content after this header
-                        parts = action_output.split(
-                            "Here is the final answer from your managed agent"
-                        )
-                        if len(parts) > 1:
-                            clean_response = parts[-1].strip()
-                            # Remove the agent name part if present
-                            if clean_response.startswith("'") and "':" in clean_response:
-                                clean_response = clean_response.split("':", 1)[1].strip()
-                            return clean_response
-
-                # If structured response found, return it
-                if "### 1. Task outcome" in action_output:
-                    return action_output
-
-            # Check observations for response content
-            if hasattr(memory_step, "observations") and memory_step.observations:
-                observations = memory_step.observations
-                if isinstance(observations, list) and len(observations) > 0:
-                    # Look for the last observation which often contains the response
-                    last_obs = observations[-1]
-                    if hasattr(last_obs, "content"):
-                        content = str(last_obs.content)
-
-                        # Special handling for triage agent's final answer
-                        if self.agent_name == "triage_agent":
-                            # Extract the clean final answer from final_answer() output
-                            final_answer_match = content.split("Final answer: ")
-                            if len(final_answer_match) > 1:
-                                clean_answer = final_answer_match[-1].strip()
-                                # Remove any trailing metadata like [Step X: Duration...]
-                                clean_answer = clean_answer.split("[Step")[0].strip()
-                                if clean_answer:
-                                    return clean_answer
-
-                        # Check if this looks like a structured response
-                        if "### 1. Task outcome" in content:
-                            return content
-
-                    # Try the observation as string directly
-                    obs_str = str(last_obs)
-
-                    # Special handling for triage agent
-                    if self.agent_name == "triage_agent":
-                        final_answer_match = obs_str.split("Final answer: ")
-                        if len(final_answer_match) > 1:
-                            clean_answer = final_answer_match[-1].strip()
-                            clean_answer = clean_answer.split("[Step")[0].strip()
-                            if clean_answer:
-                                return clean_answer
-
-                    if "### 1. Task outcome" in obs_str:
-                        return obs_str
-
-            # Check if there's a result field
-            if hasattr(memory_step, "result") and memory_step.result:
-                result_str = str(memory_step.result)
-
-                # Special handling for triage agent
-                if self.agent_name == "triage_agent":
-                    final_answer_match = result_str.split("Final answer: ")
-                    if len(final_answer_match) > 1:
-                        clean_answer = final_answer_match[-1].strip()
-                        clean_answer = clean_answer.split("[Step")[0].strip()
-                        if clean_answer:
-                            return clean_answer
-
-                if "### 1. Task outcome" in result_str:
-                    return result_str
-
-            # Check the step as a whole string as last resort
-            step_str = str(memory_step)
-
-            # Special handling for triage agent
-            if self.agent_name == "triage_agent":
-                final_answer_match = step_str.split("Final answer: ")
-                if len(final_answer_match) > 1:
-                    clean_answer = final_answer_match[-1].strip()
-                    clean_answer = clean_answer.split("[Step")[0].strip()
-                    if clean_answer:
-                        return clean_answer
-
-            if "### 1. Task outcome" in step_str:
-                return step_str
-
-        except Exception as e:
-            logger.debug(f"Error extracting response content: {e}")
-
-        return None
-
-    def _log_to_trace_logger(self, step_data: Dict[str, Any], memory_step: ActionStep, agent: Any, current_time: float):
-        """Log interaction to trace logger for workshop analysis."""
-        try:
-            # Extract duration if available
-            duration = None
-            if hasattr(memory_step, "timing") and memory_step.timing:
-                if hasattr(memory_step.timing, "duration"):
-                    duration = memory_step.timing.duration
-
-            # Extract token usage if available
-            token_usage = None
-            if hasattr(memory_step, "token_usage") and memory_step.token_usage:
-                token_usage = {
-                    "input_tokens": getattr(memory_step.token_usage, "input_tokens", 0),
-                    "output_tokens": getattr(memory_step.token_usage, "output_tokens", 0),
-                    "total_tokens": getattr(memory_step.token_usage, "total_tokens", 0)
-                }
-
-            # Extract task description
-            task_description = None
-            if hasattr(memory_step, "task") and memory_step.task:
-                task_description = str(memory_step.task)[:200]  # Truncate for logs
-
-            log_agent_interaction(
-                agent_name=self.agent_name,
-                step_number=step_data.get("step_number", 0),
-                task_description=task_description,
-                status=step_data.get("status", "unknown"),
-                tool_calls=step_data.get("tool_calls", []),
-                response_content=step_data.get("last_response"),
-                error_message=step_data.get("error_message"),
-                duration_seconds=duration,
-                token_usage=token_usage,
-                memory_size=step_data.get("memory_size", 0)
-            )
-        except Exception as e:
-            logger.debug(f"📊 Failed to log trace: {e}")
-
-    def _queue_status_update(self, step_data: Dict[str, Any]) -> None:
-        """Queue a simple status update (no complex threading)."""
-        # Use a simple background task approach
-        import threading
-
-        def update_status():
-            try:
-                # Create a new event loop for this thread if needed
-                loop = None
-                try:
-                    loop = asyncio.get_running_loop()
-                except RuntimeError:
-                    loop = asyncio.new_event_loop()
-                    asyncio.set_event_loop(loop)
-
-                # Simple update
-                if loop and not loop.is_closed():
-                    loop.run_until_complete(self._simple_status_update(step_data))
-
-            except Exception as e:
-                logger.debug(f"📊 Status update failed for {self.agent_name}: {e}")
-
-        # Run in background thread (non-blocking)
-        thread = threading.Thread(target=update_status, daemon=True)
-        thread.start()
-
-    def _queue_error_update(self, error_message: str) -> None:
-        """Queue a simple error update."""
-        import threading
-
-        def update_error():
-            try:
-                loop = None
-                try:
-                    loop = asyncio.get_running_loop()
-                except RuntimeError:
-                    loop = asyncio.new_event_loop()
-                    asyncio.set_event_loop(loop)
-
-                if loop and not loop.is_closed():
-                    loop.run_until_complete(
-                        self.status_tracker.update_status(
-                            self.agent_name, status="error", error_message=error_message
-                        )
-                    )
-
-            except Exception:
-                pass  # Fail silently for monitoring
-
-        thread = threading.Thread(target=update_error, daemon=True)
-        thread.start()
-
-    async def _simple_status_update(self, step_data: Dict[str, Any]) -> None:
-        """Simple async status update."""
-        update_kwargs = {
-            "status": step_data.get("status", "working"),
-            "step_number": step_data.get("step_number"),
-            "memory_size": step_data.get("memory_size", 0),
-            "tool_calls": step_data.get("tool_calls", []),
-        }
-
-        if "current_task" in step_data:
-            update_kwargs["current_task"] = step_data["current_task"]
-        if "error_message" in step_data:
-            update_kwargs["error_message"] = step_data["error_message"]
-        if "last_response" in step_data:
-            update_kwargs["last_response"] = step_data["last_response"]
-
-        await self.status_tracker.update_status(self.agent_name, **update_kwargs)
-
-
-class WebSocketManager:
-    """Manages WebSocket connections for real-time status broadcasting."""
-
-    def __init__(self):
-        self.connections: Set = set()
-        logger.debug("🔌 WebSocketManager initialized")
-
-    async def connect(self, websocket) -> None:
-        """Add a new WebSocket connection."""
-        await websocket.accept()
-        self.connections.add(websocket)
-        logger.debug(f"📱 WebSocket connected - {len(self.connections)} total connections")
-
-    def disconnect(self, websocket) -> None:
-        """Remove a WebSocket connection."""
-        try:
-            self.connections.discard(websocket)
-            logger.debug(f"📱 WebSocket disconnected - {len(self.connections)} total connections")
-        except Exception as e:
-            logger.debug(f"📱 Error during WebSocket disconnect: {e}")
-
-    async def broadcast(self, data: Dict[str, Any]) -> None:
-        """Broadcast data to all connected WebSocket clients."""
-        if not self.connections:
-            logger.debug("📡 No WebSocket connections to broadcast to")
-            return
-
-        message = {"type": "status_update", "data": data, "timestamp": datetime.now().isoformat()}
-
-        logger.debug(
-            f"📡 Broadcasting to {len(self.connections)} WebSocket connections: {list(data.keys())}"
-        )
-
-        disconnected = set()
-
-        for connection in self.connections:
-            try:
-                # Check if connection is still open before sending
-                if (
-                    hasattr(connection, "client_state") and connection.client_state.value == 3
-                ):  # DISCONNECTED
-                    disconnected.add(connection)
-                    continue
-
-                await connection.send_json(message)
-                logger.debug("✅ Sent status update to WebSocket connection")
-            except Exception as e:
-                # Handle specific WebSocket errors more gracefully
-                error_msg = str(e)
-                if "websocket.close" in error_msg or "response already completed" in error_msg:
-                    logger.debug("🔌 WebSocket already closed, removing from connections")
-                elif "connection closed" in error_msg.lower():
-                    logger.debug("🔌 WebSocket connection closed by client")
-                else:
-                    logger.debug(f"⚠️ WebSocket error: {e}")
-                disconnected.add(connection)
-
-        # Clean up disconnected clients
-        for conn in disconnected:
-            self.connections.discard(conn)
-            logger.debug("🔌 Removed disconnected WebSocket connection")
-
-        if disconnected:
-            logger.debug(f"📱 {len(self.connections)} WebSocket connections remaining")
-
-    def cleanup_stale_connections(self) -> None:
-        """Remove stale WebSocket connections."""
-        stale_connections = set()
-
-        for connection in self.connections.copy():
-            try:
-                # Check if connection is still alive
-                if (
-                    hasattr(connection, "client_state") and connection.client_state.value == 3
-                ):  # DISCONNECTED
-                    stale_connections.add(connection)
-            except Exception:
-                stale_connections.add(connection)
-
-        for conn in stale_connections:
-            self.connections.discard(conn)
-
-        if stale_connections:
-            logger.debug(f"🧹 Cleaned up {len(stale_connections)} stale WebSocket connections")
-
-
-def create_monitor_callback(agent_name: str, status_tracker: AgentStatusTracker) -> MonitorCallback:
-    """Factory function to create a monitor callback for an agent."""
-    return MonitorCallback(status_tracker, agent_name)
-
-
-class RemoteMonitorCallback:
-    """Callback that sends updates to a remote monitoring server via HTTP."""
-
-    def __init__(self, agent_name: str, monitoring_url: str = "http://localhost:5000"):
-        self.agent_name = agent_name
-        self.monitoring_url = monitoring_url.rstrip("/") + "/api/status"
-        self.session = None
-        self._completion_reset_delay = 10.0  # Reset to ready after 10 seconds
-        self._last_completion_time = 0
-        logger.debug(f"🌐 Created RemoteMonitorCallback for {agent_name} -> {self.monitoring_url}")
-
-    def _get_session(self):
-        """Get or create HTTP session."""
-        if self.session is None:
-            try:
-                import requests
-
-                self.session = requests.Session()
-                self.session.timeout = 1.0  # Short timeout
-            except ImportError:
-                logger.warning("⚠️ requests library not available for remote monitoring")
-                return None
-        return self.session
-
-    def __call__(self, memory_step, agent) -> None:
-        """Called after each agent step - sends status update to remote server."""
-        import threading
-        import time
-
-        try:
-            session = self._get_session()
-            if not session:
-                return
-
-            # Extract step information similar to MonitorCallback
-            step_data = self._extract_step_data(memory_step, agent)
-
-            # Add agent name for the API
-            step_data["agent_name"] = self.agent_name
-
-            # Check if this is a completion step
-            is_completion = step_data.get("status") == "completed"
-
-            # Send current status to remote monitoring server
-            response = session.post(self.monitoring_url, json=step_data, timeout=1.0)
-
-            if response.status_code == 200:
-                logger.debug(
-                    f"📤 Sent status update for {self.agent_name}: {step_data.get('status')}"
-                )
-            else:
-                logger.debug(f"⚠️ Monitoring server responded with {response.status_code}")
-
-            # If this is a completion, schedule a reset to "ready" after delay
-            if is_completion:
-                self._last_completion_time = time.time()
-                logger.debug(
-                    f"⏰ {self.agent_name} (remote) completion detected, will remain visible for {self._completion_reset_delay}s"
-                )
-
-                def reset_to_ready():
-                    import time
-
-                    time.sleep(self._completion_reset_delay)
-                    # Only reset if no newer completion happened
-                    if (
-                        time.time() - self._last_completion_time
-                        >= self._completion_reset_delay - 0.1
-                    ):
-                        logger.debug(f"🔄 Resetting {self.agent_name} (remote) status to ready...")
-                        try:
-                            reset_data = {
-                                "agent_name": self.agent_name,
-                                "status": "ready",
-                                "current_task": None,
-                                "tool_calls": [],
-                            }
-                            session.post(self.monitoring_url, json=reset_data, timeout=1.0)
-                            logger.debug(f"✅ {self.agent_name} (remote) status reset to ready")
-                        except Exception as e:
-                            logger.warning(
-                                f"❌ Failed to reset remote status for {self.agent_name}: {e}"
-                            )
-                    else:
-                        logger.debug(
-                            f"⏭️ Skipping remote reset for {self.agent_name} - newer completion detected"
-                        )
-
-                # Run reset in background thread
-                reset_thread = threading.Thread(target=reset_to_ready, daemon=True)
-                reset_thread.start()
-
-        except Exception as e:
-            # Fail silently - monitoring is optional
-            logger.debug(f"📡 Remote monitoring unavailable for {self.agent_name}: {e}")
-
-    def _extract_step_data(self, memory_step, agent) -> dict:
-        """Extract step data similar to MonitorCallback."""
-        step_data = {
-            "step_number": getattr(memory_step, "step_number", 0),
-            "memory_size": len(agent.memory.steps) if hasattr(agent, "memory") else 0,
-        }
-
-        # Extract task information
-        if hasattr(memory_step, "task"):
-            step_data["current_task"] = str(memory_step.task)[:100]
-
-        # Extract code and tool calls
-        if hasattr(memory_step, "code") and memory_step.code:
-            step_data["tool_calls"] = self._extract_tool_calls_from_code(memory_step.code)
-
-        # Extract tool calls from ToolCallingAgent
-        if hasattr(memory_step, "tool_calls") and memory_step.tool_calls:
-            step_data["tool_calls"] = [str(tc) for tc in memory_step.tool_calls]
-
-        # Check for errors
-        if hasattr(memory_step, "error") and memory_step.error:
-            step_data["error_message"] = str(memory_step.error)
-            step_data["status"] = "error"
-        else:
-            # Simple status determination (this will set last_response if completion is detected)
-            step_data["status"] = self._determine_simple_status(step_data, memory_step, agent)
-
-        return step_data
-
-    def _extract_tool_calls_from_code(self, code: str) -> list:
-        """Extract tool calls from code (simplified version)."""
-        tool_calls = []
-        import re
-
-        # Look for function calls
-        function_pattern = r"(\w+)\s*\("
-        matches = re.findall(function_pattern, code)
-
-        # Filter for likely tools
-        for match in matches:
-            if (
-                "_" in match
-                or match.endswith(("tool", "search", "get", "edit", "component"))
-                or match in ["final_answer", "geometry_agent", "syslogic_agent"]
-            ):
-                tool_calls.append(match)
-
-        return list(set(tool_calls))  # Remove duplicates
-
-    def _determine_simple_status(self, step_data: dict, memory_step, agent) -> str:
-        """Simple status determination for remote monitoring."""
-        tool_calls = step_data.get("tool_calls", [])
-        agent_type = type(agent).__name__.lower()
-
-        # Check for completion
-        if any("final_answer" in str(tool) for tool in tool_calls):
-            logger.debug(
-                f"🎯 {self.agent_name} (remote) detected completion - tool_calls: {tool_calls}"
-            )
-            # Try to extract response content for remote monitoring
-            step_data["last_response"] = self._extract_response_content_remote(memory_step)
-            return "completed"
-
-        # Agent-specific patterns
-        if "triage" in agent_type:
-            if any("_agent" in str(tool) for tool in tool_calls):
-                return "delegating"
-        elif "geometry" in agent_type:
-            if any("component" in str(tool) or "script" in str(tool) for tool in tool_calls):
-                return "working"
-        elif "syslogic" in agent_type:
-            if any("validate" in str(tool) or "check" in str(tool) for tool in tool_calls):
-                return "validating"
-
-        # Default states
-        if tool_calls:
-            return "tool_calling"
-        else:
-            return "ready"
-
-    def _extract_response_content_remote(self, memory_step) -> Optional[str]:
-        """Extract response content for remote monitoring."""
-        try:
-            # Check action_output first - this is where the final response is usually stored
-            if hasattr(memory_step, "action_output") and memory_step.action_output:
-                action_output = str(memory_step.action_output)
-
-                # Handle different agent response formats
-                if self.agent_name == "triage_agent":
-                    # For triage agent, extract just the clean final answer
-                    # Truncate if too long to keep it readable for remote monitoring
-                    if len(action_output) > 500:
-                        truncated = action_output[:500] + "..."
-                        return f"Response: {truncated}"
-                    else:
-                        return f"Response: {action_output}"
-                elif "geometry_agent" in self.agent_name or "syslogic_agent" in self.agent_name:
-                    # For geometry and syslogic agents, look for structured responses
-                    if "### 1. Task outcome" in action_output:
-                        return action_output
-                    # Also check for clean final answer format
-                    if "Here is the final answer from your managed agent" in action_output:
-                        # Extract the content after this header
-                        parts = action_output.split(
-                            "Here is the final answer from your managed agent"
-                        )
-                        if len(parts) > 1:
-                            clean_response = parts[-1].strip()
-                            # Remove the agent name part if present
-                            if clean_response.startswith("'") and "':" in clean_response:
-                                clean_response = clean_response.split("':", 1)[1].strip()
-                            return clean_response
-
-                # If structured response found, return it
-                if "### 1. Task outcome" in action_output:
-                    return action_output
-
-            # Similar to the local version but adapted for remote
-            if hasattr(memory_step, "observations") and memory_step.observations:
-                observations = memory_step.observations
-                if isinstance(observations, list) and len(observations) > 0:
-                    last_obs = observations[-1]
-                    if hasattr(last_obs, "content"):
-                        content = str(last_obs.content)
-
-                        # Special handling for triage agent's final answer
-                        if self.agent_name == "triage_agent":
-                            final_answer_match = content.split("Final answer: ")
-                            if len(final_answer_match) > 1:
-                                clean_answer = final_answer_match[-1].strip()
-                                clean_answer = clean_answer.split("[Step")[0].strip()
-                                if clean_answer:
-                                    return clean_answer
-
-                        if "### 1. Task outcome" in content:
-                            return content
-
-                    obs_str = str(last_obs)
-
-                    # Special handling for triage agent
-                    if self.agent_name == "triage_agent":
-                        final_answer_match = obs_str.split("Final answer: ")
-                        if len(final_answer_match) > 1:
-                            clean_answer = final_answer_match[-1].strip()
-                            clean_answer = clean_answer.split("[Step")[0].strip()
-                            if clean_answer:
-                                return clean_answer
-
-                    if "### 1. Task outcome" in obs_str:
-                        return obs_str
-
-            # Check result field
-            if hasattr(memory_step, "result") and memory_step.result:
-                result_str = str(memory_step.result)
-
-                # Special handling for triage agent
-                if self.agent_name == "triage_agent":
-                    final_answer_match = result_str.split("Final answer: ")
-                    if len(final_answer_match) > 1:
-                        clean_answer = final_answer_match[-1].strip()
-                        clean_answer = clean_answer.split("[Step")[0].strip()
-                        if clean_answer:
-                            return clean_answer
-
-                if "### 1. Task outcome" in result_str:
-                    return result_str
-
-            # Check the whole step as last resort
-            step_str = str(memory_step)
-
-            # Special handling for triage agent
-            if self.agent_name == "triage_agent":
-                final_answer_match = step_str.split("Final answer: ")
-                if len(final_answer_match) > 1:
-                    clean_answer = final_answer_match[-1].strip()
-                    clean_answer = clean_answer.split("[Step")[0].strip()
-                    if clean_answer:
-                        return clean_answer
-
-            if "### 1. Task outcome" in step_str:
-                return step_str
-
-        except Exception as e:
-            logger.debug(f"Error extracting remote response content: {e}")
-
-        return None
-
-
-def create_remote_monitor_callback(
-    agent_name: str, monitoring_url: str = "http://localhost:5000"
-) -> RemoteMonitorCallback:
-    """Factory function to create a remote monitor callback for an agent."""
-    return RemoteMonitorCallback(agent_name, monitoring_url)
-
-
-def create_agent_monitor_system() -> tuple[AgentStatusTracker, WebSocketManager]:
-    """Create a complete agent monitoring system."""
-    status_tracker = AgentStatusTracker()
-    websocket_manager = WebSocketManager()
-
-    # Connect websocket manager to status tracker
-    status_tracker.add_callback(websocket_manager.broadcast)
-
-    logger.debug("🎯 Agent monitoring system created successfully")
-    return status_tracker, websocket_manager
-
-
-def enable_monitoring():
-    """Enable monitoring globally for all MonitorCallback instances."""
-    MonitorCallback.monitoring_enabled = True
-    logger.debug("📊 Agent monitoring enabled")
-
-
-def disable_monitoring():
-    """Disable monitoring globally for all MonitorCallback instances."""
-    MonitorCallback.monitoring_enabled = False
-    logger.debug("📊 Agent monitoring disabled")
-
-
-def is_monitoring_enabled() -> bool:
-    """Check if monitoring is currently enabled."""
-    return MonitorCallback.monitoring_enabled
->>>>>>> 69a77964
+"""Enhanced agent monitor with direct smolagents step_callbacks integration."""
+
+import asyncio
+import time
+from dataclasses import dataclass
+from datetime import datetime
+from typing import Any, Callable, Dict, List, Optional, Set
+
+from smolagents import ActionStep
+
+from ..config.logging_config import get_logger
+from .trace_logger import log_agent_interaction
+
+logger = get_logger(__name__)
+
+
+@dataclass
+class AgentStatus:
+    """Agent status data structure."""
+
+    name: str
+    status: str  # ready, working, delegating, mcp_connecting, validating, error
+    step_number: Optional[int] = None
+    current_task: Optional[str] = None
+    last_update: float = 0.0
+    error_message: Optional[str] = None
+    memory_size: int = 0
+    tool_calls: List[str] = None
+    last_response: Optional[str] = None  # Store the agent's last response for task history
+
+    def __post_init__(self):
+        if self.tool_calls is None:
+            self.tool_calls = []
+        if self.last_update == 0.0:
+            self.last_update = time.time()
+
+
+class AgentStatusTracker:
+    """Manages current status of all monitored agents."""
+
+    def __init__(self):
+        self.agents: Dict[str, AgentStatus] = {}
+        self.callbacks: Set[Callable] = set()
+        self._lock = asyncio.Lock()
+
+    def register_agent(self, name: str, agent_type: str = "unknown") -> None:
+        """Register a new agent for monitoring."""
+        self.agents[name] = AgentStatus(name=name, status="ready", last_update=time.time())
+        logger.debug(f"📊 Registered agent for monitoring: {name} ({agent_type})")
+
+    async def update_status(self, name: str, **kwargs) -> None:
+        """Update agent status and notify callbacks."""
+        async with self._lock:
+            if name not in self.agents:
+                self.register_agent(name)
+
+            agent = self.agents[name]
+            for key, value in kwargs.items():
+                if hasattr(agent, key):
+                    setattr(agent, key, value)
+
+            agent.last_update = time.time()
+
+            # Notify all callbacks
+            await self._notify_callbacks()
+
+    def add_callback(self, callback: Callable) -> None:
+        """Add a callback to be notified of status changes."""
+        self.callbacks.add(callback)
+
+    def remove_callback(self, callback: Callable) -> None:
+        """Remove a callback."""
+        self.callbacks.discard(callback)
+
+    async def _notify_callbacks(self) -> None:
+        """Notify all callbacks of status change."""
+        status_dict = {
+            name: {
+                "name": agent.name,
+                "status": agent.status,
+                "step_number": agent.step_number,
+                "current_task": agent.current_task,
+                "last_update": agent.last_update,
+                "error_message": agent.error_message,
+                "memory_size": agent.memory_size,
+                "tool_calls": agent.tool_calls,
+                "last_response": agent.last_response,
+                "timestamp": datetime.now().isoformat(),
+            }
+            for name, agent in self.agents.items()
+        }
+
+        for callback in self.callbacks:
+            try:
+                if asyncio.iscoroutinefunction(callback):
+                    await callback(status_dict)
+                else:
+                    callback(status_dict)
+            except Exception as e:
+                logger.error(f"❌ Callback error: {e}")
+
+
+class MonitorCallback:
+    """Lightweight step callback for smolagents that captures minimal execution data."""
+
+    # Class-level toggle for all monitoring
+    monitoring_enabled = True
+
+    def __init__(
+        self,
+        status_tracker: AgentStatusTracker,
+        agent_name: str,
+        update_cooldown: float = 0.5,
+        high_performance_mode: bool = False,
+    ):
+        self.status_tracker = status_tracker
+        self.agent_name = agent_name
+        self._last_update_time = 0
+        self._update_cooldown = update_cooldown
+        self._high_performance_mode = high_performance_mode  # Skip some updates for performance
+        self._skip_counter = 0
+        self._completion_reset_delay = 10.0  # Reset to ready after 10 seconds
+        self._last_completion_time = 0
+        logger.debug(
+            f"🔗 Created lightweight MonitorCallback for {agent_name} (performance_mode={high_performance_mode})"
+        )
+
+    def __call__(self, memory_step: ActionStep, agent: Any) -> None:
+        """Called after each agent step - captures minimal step data and updates status."""
+        # Early exit if monitoring disabled
+        if not self.monitoring_enabled:
+            return
+
+        current_time = time.time()
+
+        # Rate limiting to prevent spam updates
+        if current_time - self._last_update_time < self._update_cooldown:
+            return
+
+        # High performance mode - skip every other update
+        if self._high_performance_mode:
+            self._skip_counter += 1
+            if self._skip_counter % 2 == 0:
+                return
+
+        try:
+            # Extract minimal step information
+            step_data = self._extract_minimal_step_data(memory_step, agent)
+
+            # Check if this is a completion step
+            is_completion = step_data.get("status") == "completed"
+
+            # Log to trace logger for workshop analysis
+            self._log_to_trace_logger(step_data, memory_step, agent, current_time)
+
+            # Simple sync update using thread-safe queue
+            self._queue_status_update(step_data)
+            self._last_update_time = current_time
+
+            # If this is a completion, schedule a reset to "ready" after delay
+            if is_completion:
+                import threading
+                import time
+
+                self._last_completion_time = time.time()
+                logger.debug(
+                    f"⏰ {self.agent_name} completion detected, will remain visible for {self._completion_reset_delay}s"
+                )
+
+                def reset_to_ready():
+                    import time
+
+                    time.sleep(self._completion_reset_delay)
+                    # Only reset if no newer completion happened
+                    if (
+                        time.time() - self._last_completion_time
+                        >= self._completion_reset_delay - 0.1
+                    ):
+                        logger.debug(f"🔄 Resetting {self.agent_name} status to ready...")
+                        try:
+                            import asyncio
+
+                            loop = None
+                            try:
+                                loop = asyncio.get_running_loop()
+                            except RuntimeError:
+                                loop = asyncio.new_event_loop()
+                                asyncio.set_event_loop(loop)
+
+                            if loop and not loop.is_closed():
+                                loop.run_until_complete(
+                                    self.status_tracker.update_status(
+                                        self.agent_name,
+                                        status="ready",
+                                        current_task=None,
+                                        tool_calls=[],
+                                    )
+                                )
+                                logger.debug(f"✅ {self.agent_name} status reset to ready")
+                        except Exception as e:
+                            logger.warning(f"❌ Failed to reset status for {self.agent_name}: {e}")
+                    else:
+                        logger.debug(
+                            f"⏭️ Skipping reset for {self.agent_name} - newer completion detected"
+                        )
+
+                # Run reset in background thread
+                reset_thread = threading.Thread(target=reset_to_ready, daemon=True)
+                reset_thread.start()
+
+        except Exception as e:
+            logger.debug(f"📊 MonitorCallback error for {self.agent_name}: {e}")
+            # Simple error update
+            self._queue_error_update(str(e))
+
+    def _extract_minimal_step_data(self, memory_step: ActionStep, agent: Any) -> Dict[str, Any]:
+        """Extract minimal, reliable data from the ActionStep and agent."""
+        step_data = {
+            "step_number": getattr(memory_step, "step_number", 0),
+            "memory_size": len(agent.memory.steps) if hasattr(agent, "memory") else 0,
+            "agent_type": type(agent).__name__,
+        }
+
+        # Extract current task (simplified)
+        if hasattr(memory_step, "task") and memory_step.task:
+            step_data["current_task"] = str(memory_step.task)[:80]  # Shorter truncation
+
+        # Check for errors first (most reliable indicator)
+        if hasattr(memory_step, "error") and memory_step.error:
+            step_data["status"] = "error"
+            step_data["error_message"] = str(memory_step.error)[:200]
+            return step_data
+
+        # Simple tool detection
+        tool_calls = []
+        if hasattr(memory_step, "tool_calls") and memory_step.tool_calls:
+            tool_calls = [
+                self._simplify_tool_name(str(tc)) for tc in memory_step.tool_calls[:3]
+            ]  # Limit to 3
+        elif hasattr(memory_step, "code") and memory_step.code:
+            tool_calls = self._extract_simple_tools(memory_step.code)
+
+        step_data["tool_calls"] = tool_calls
+
+        # Simple status determination
+        step_data["status"] = self._determine_simple_status(step_data, memory_step, agent)
+
+        return step_data
+
+    def _simplify_tool_name(self, tool_call: str) -> str:
+        """Convert technical tool names to user-friendly names."""
+        tool_mapping = {
+            "get_python3_script": "View Code",
+            "edit_python3_script": "Edit Code",
+            "get_component_info_enhanced": "Inspect Component",
+            "get_all_components_enhanced": "List Components",
+            "register_bridge_component": "Register Component",
+            "list_bridge_components": "List Bridge Parts",
+            "geometry_agent": "Geometry Agent",
+            "syslogic_agent": "Structure Validator",
+            "final_answer": "Complete Task",
+            "web_search": "Web Search",
+            "visit_webpage": "Visit Page",
+        }
+
+        # Extract function name from tool call
+        if "(" in tool_call:
+            func_name = tool_call.split("(")[0].strip()
+        else:
+            func_name = tool_call.strip()
+
+        return tool_mapping.get(func_name, func_name.replace("_", " ").title())
+
+    def _extract_simple_tools(self, code: str) -> List[str]:
+        """Extract simplified tool calls from code."""
+        import re
+
+        tools = []
+
+        # Look for function calls
+        pattern = r"(\w+)\s*\("
+        matches = re.findall(pattern, code.lower())
+
+        # Filter for known tools
+        known_tools = [
+            "final_answer",
+            "geometry_agent",
+            "syslogic_agent",
+            "get_python3_script",
+            "edit_python3_script",
+            "web_search",
+        ]
+
+        for match in matches:
+            if match in known_tools:
+                tools.append(self._simplify_tool_name(match))
+
+        return tools[:3]  # Limit to 3 tools
+
+    def _determine_simple_status(
+        self, step_data: Dict[str, Any], memory_step: ActionStep, agent: Any
+    ) -> str:
+        """Simple, reliable status determination."""
+        agent_type = step_data.get("agent_type", "").lower()
+        tool_calls = step_data.get("tool_calls", [])
+        has_observations = hasattr(memory_step, "observations") and memory_step.observations
+
+        # Check for completion
+        if "Complete Task" in tool_calls or "final_answer" in str(tool_calls).lower():
+            logger.debug(f"🎯 {self.agent_name} detected completion - tool_calls: {tool_calls}")
+            # Try to extract the response from the observations or other fields
+            step_data["last_response"] = self._extract_response_content(memory_step)
+            return "completed"
+
+        # Agent-specific patterns
+        if "triage" in agent_type:
+            if any("Agent" in tool for tool in tool_calls):
+                return "delegating"
+        elif "geometry" in agent_type:
+            if any(tool in ["View Code", "Edit Code", "Inspect Component"] for tool in tool_calls):
+                return "working" if has_observations else "connecting"
+        elif "syslogic" in agent_type:
+            if "Structure Validator" in tool_calls or any(
+                "validate" in tool.lower() for tool in tool_calls
+            ):
+                return "validating"
+
+        # General states
+        if tool_calls:
+            return "working"
+        elif hasattr(memory_step, "code") and memory_step.code:
+            return "thinking"
+        else:
+            return "ready"
+
+    def _extract_response_content(self, memory_step: ActionStep) -> Optional[str]:
+        """Extract the agent's response content from the memory step."""
+        try:
+            # Check action_output first - this is where the final response is usually stored
+            if hasattr(memory_step, "action_output") and memory_step.action_output:
+                action_output = str(memory_step.action_output)
+
+                # Handle different agent response formats
+                if self.agent_name == "triage_agent":
+                    # For triage agent, extract just the clean final answer
+                    # Truncate if too long to keep it readable
+                    if len(action_output) > 500:
+                        truncated = action_output[:500] + "..."
+                        return f"Response: {truncated}"
+                    else:
+                        return f"Response: {action_output}"
+                elif "geometry_agent" in self.agent_name or "syslogic_agent" in self.agent_name:
+                    # For geometry and syslogic agents, look for structured responses
+                    if "### 1. Task outcome" in action_output:
+                        return action_output
+                    # Also check for clean final answer format
+                    if "Here is the final answer from your managed agent" in action_output:
+                        # Extract the content after this header
+                        parts = action_output.split(
+                            "Here is the final answer from your managed agent"
+                        )
+                        if len(parts) > 1:
+                            clean_response = parts[-1].strip()
+                            # Remove the agent name part if present
+                            if clean_response.startswith("'") and "':" in clean_response:
+                                clean_response = clean_response.split("':", 1)[1].strip()
+                            return clean_response
+
+                # If structured response found, return it
+                if "### 1. Task outcome" in action_output:
+                    return action_output
+
+            # Check observations for response content
+            if hasattr(memory_step, "observations") and memory_step.observations:
+                observations = memory_step.observations
+                if isinstance(observations, list) and len(observations) > 0:
+                    # Look for the last observation which often contains the response
+                    last_obs = observations[-1]
+                    if hasattr(last_obs, "content"):
+                        content = str(last_obs.content)
+
+                        # Special handling for triage agent's final answer
+                        if self.agent_name == "triage_agent":
+                            # Extract the clean final answer from final_answer() output
+                            final_answer_match = content.split("Final answer: ")
+                            if len(final_answer_match) > 1:
+                                clean_answer = final_answer_match[-1].strip()
+                                # Remove any trailing metadata like [Step X: Duration...]
+                                clean_answer = clean_answer.split("[Step")[0].strip()
+                                if clean_answer:
+                                    return clean_answer
+
+                        # Check if this looks like a structured response
+                        if "### 1. Task outcome" in content:
+                            return content
+
+                    # Try the observation as string directly
+                    obs_str = str(last_obs)
+
+                    # Special handling for triage agent
+                    if self.agent_name == "triage_agent":
+                        final_answer_match = obs_str.split("Final answer: ")
+                        if len(final_answer_match) > 1:
+                            clean_answer = final_answer_match[-1].strip()
+                            clean_answer = clean_answer.split("[Step")[0].strip()
+                            if clean_answer:
+                                return clean_answer
+
+                    if "### 1. Task outcome" in obs_str:
+                        return obs_str
+
+            # Check if there's a result field
+            if hasattr(memory_step, "result") and memory_step.result:
+                result_str = str(memory_step.result)
+
+                # Special handling for triage agent
+                if self.agent_name == "triage_agent":
+                    final_answer_match = result_str.split("Final answer: ")
+                    if len(final_answer_match) > 1:
+                        clean_answer = final_answer_match[-1].strip()
+                        clean_answer = clean_answer.split("[Step")[0].strip()
+                        if clean_answer:
+                            return clean_answer
+
+                if "### 1. Task outcome" in result_str:
+                    return result_str
+
+            # Check the step as a whole string as last resort
+            step_str = str(memory_step)
+
+            # Special handling for triage agent
+            if self.agent_name == "triage_agent":
+                final_answer_match = step_str.split("Final answer: ")
+                if len(final_answer_match) > 1:
+                    clean_answer = final_answer_match[-1].strip()
+                    clean_answer = clean_answer.split("[Step")[0].strip()
+                    if clean_answer:
+                        return clean_answer
+
+            if "### 1. Task outcome" in step_str:
+                return step_str
+
+        except Exception as e:
+            logger.debug(f"Error extracting response content: {e}")
+
+        return None
+
+    def _log_to_trace_logger(self, step_data: Dict[str, Any], memory_step: ActionStep, agent: Any, current_time: float):
+        """Log interaction to trace logger for workshop analysis."""
+        try:
+            # Extract duration if available
+            duration = None
+            if hasattr(memory_step, "timing") and memory_step.timing:
+                if hasattr(memory_step.timing, "duration"):
+                    duration = memory_step.timing.duration
+
+            # Extract token usage if available
+            token_usage = None
+            if hasattr(memory_step, "token_usage") and memory_step.token_usage:
+                token_usage = {
+                    "input_tokens": getattr(memory_step.token_usage, "input_tokens", 0),
+                    "output_tokens": getattr(memory_step.token_usage, "output_tokens", 0),
+                    "total_tokens": getattr(memory_step.token_usage, "total_tokens", 0)
+                }
+
+            # Extract task description
+            task_description = None
+            if hasattr(memory_step, "task") and memory_step.task:
+                task_description = str(memory_step.task)[:200]  # Truncate for logs
+
+            log_agent_interaction(
+                agent_name=self.agent_name,
+                step_number=step_data.get("step_number", 0),
+                task_description=task_description,
+                status=step_data.get("status", "unknown"),
+                tool_calls=step_data.get("tool_calls", []),
+                response_content=step_data.get("last_response"),
+                error_message=step_data.get("error_message"),
+                duration_seconds=duration,
+                token_usage=token_usage,
+                memory_size=step_data.get("memory_size", 0)
+            )
+        except Exception as e:
+            logger.debug(f"📊 Failed to log trace: {e}")
+
+    def _queue_status_update(self, step_data: Dict[str, Any]) -> None:
+        """Queue a simple status update (no complex threading)."""
+        # Use a simple background task approach
+        import threading
+
+        def update_status():
+            try:
+                # Create a new event loop for this thread if needed
+                loop = None
+                try:
+                    loop = asyncio.get_running_loop()
+                except RuntimeError:
+                    loop = asyncio.new_event_loop()
+                    asyncio.set_event_loop(loop)
+
+                # Simple update
+                if loop and not loop.is_closed():
+                    loop.run_until_complete(self._simple_status_update(step_data))
+
+            except Exception as e:
+                logger.debug(f"📊 Status update failed for {self.agent_name}: {e}")
+
+        # Run in background thread (non-blocking)
+        thread = threading.Thread(target=update_status, daemon=True)
+        thread.start()
+
+    def _queue_error_update(self, error_message: str) -> None:
+        """Queue a simple error update."""
+        import threading
+
+        def update_error():
+            try:
+                loop = None
+                try:
+                    loop = asyncio.get_running_loop()
+                except RuntimeError:
+                    loop = asyncio.new_event_loop()
+                    asyncio.set_event_loop(loop)
+
+                if loop and not loop.is_closed():
+                    loop.run_until_complete(
+                        self.status_tracker.update_status(
+                            self.agent_name, status="error", error_message=error_message
+                        )
+                    )
+
+            except Exception:
+                pass  # Fail silently for monitoring
+
+        thread = threading.Thread(target=update_error, daemon=True)
+        thread.start()
+
+    async def _simple_status_update(self, step_data: Dict[str, Any]) -> None:
+        """Simple async status update."""
+        update_kwargs = {
+            "status": step_data.get("status", "working"),
+            "step_number": step_data.get("step_number"),
+            "memory_size": step_data.get("memory_size", 0),
+            "tool_calls": step_data.get("tool_calls", []),
+        }
+
+        if "current_task" in step_data:
+            update_kwargs["current_task"] = step_data["current_task"]
+        if "error_message" in step_data:
+            update_kwargs["error_message"] = step_data["error_message"]
+        if "last_response" in step_data:
+            update_kwargs["last_response"] = step_data["last_response"]
+
+        await self.status_tracker.update_status(self.agent_name, **update_kwargs)
+
+
+class WebSocketManager:
+    """Manages WebSocket connections for real-time status broadcasting."""
+
+    def __init__(self):
+        self.connections: Set = set()
+        logger.debug("🔌 WebSocketManager initialized")
+
+    async def connect(self, websocket) -> None:
+        """Add a new WebSocket connection."""
+        await websocket.accept()
+        self.connections.add(websocket)
+        logger.debug(f"📱 WebSocket connected - {len(self.connections)} total connections")
+
+    def disconnect(self, websocket) -> None:
+        """Remove a WebSocket connection."""
+        try:
+            self.connections.discard(websocket)
+            logger.debug(f"📱 WebSocket disconnected - {len(self.connections)} total connections")
+        except Exception as e:
+            logger.debug(f"📱 Error during WebSocket disconnect: {e}")
+
+    async def broadcast(self, data: Dict[str, Any]) -> None:
+        """Broadcast data to all connected WebSocket clients."""
+        if not self.connections:
+            logger.debug("📡 No WebSocket connections to broadcast to")
+            return
+
+        message = {"type": "status_update", "data": data, "timestamp": datetime.now().isoformat()}
+
+        logger.debug(
+            f"📡 Broadcasting to {len(self.connections)} WebSocket connections: {list(data.keys())}"
+        )
+
+        disconnected = set()
+
+        for connection in self.connections:
+            try:
+                # Check if connection is still open before sending
+                if (
+                    hasattr(connection, "client_state") and connection.client_state.value == 3
+                ):  # DISCONNECTED
+                    disconnected.add(connection)
+                    continue
+
+                await connection.send_json(message)
+                logger.debug("✅ Sent status update to WebSocket connection")
+            except Exception as e:
+                # Handle specific WebSocket errors more gracefully
+                error_msg = str(e)
+                if "websocket.close" in error_msg or "response already completed" in error_msg:
+                    logger.debug("🔌 WebSocket already closed, removing from connections")
+                elif "connection closed" in error_msg.lower():
+                    logger.debug("🔌 WebSocket connection closed by client")
+                else:
+                    logger.debug(f"⚠️ WebSocket error: {e}")
+                disconnected.add(connection)
+
+        # Clean up disconnected clients
+        for conn in disconnected:
+            self.connections.discard(conn)
+            logger.debug("🔌 Removed disconnected WebSocket connection")
+
+        if disconnected:
+            logger.debug(f"📱 {len(self.connections)} WebSocket connections remaining")
+
+    def cleanup_stale_connections(self) -> None:
+        """Remove stale WebSocket connections."""
+        stale_connections = set()
+
+        for connection in self.connections.copy():
+            try:
+                # Check if connection is still alive
+                if (
+                    hasattr(connection, "client_state") and connection.client_state.value == 3
+                ):  # DISCONNECTED
+                    stale_connections.add(connection)
+            except Exception:
+                stale_connections.add(connection)
+
+        for conn in stale_connections:
+            self.connections.discard(conn)
+
+        if stale_connections:
+            logger.debug(f"🧹 Cleaned up {len(stale_connections)} stale WebSocket connections")
+
+
+def create_monitor_callback(agent_name: str, status_tracker: AgentStatusTracker) -> MonitorCallback:
+    """Factory function to create a monitor callback for an agent."""
+    return MonitorCallback(status_tracker, agent_name)
+
+
+class RemoteMonitorCallback:
+    """Callback that sends updates to a remote monitoring server via HTTP."""
+
+    def __init__(self, agent_name: str, monitoring_url: str = "http://localhost:5000"):
+        self.agent_name = agent_name
+        self.monitoring_url = monitoring_url.rstrip("/") + "/api/status"
+        self.session = None
+        self._completion_reset_delay = 10.0  # Reset to ready after 10 seconds
+        self._last_completion_time = 0
+        logger.debug(f"🌐 Created RemoteMonitorCallback for {agent_name} -> {self.monitoring_url}")
+
+    def _get_session(self):
+        """Get or create HTTP session."""
+        if self.session is None:
+            try:
+                import requests
+
+                self.session = requests.Session()
+                self.session.timeout = 1.0  # Short timeout
+            except ImportError:
+                logger.warning("⚠️ requests library not available for remote monitoring")
+                return None
+        return self.session
+
+    def __call__(self, memory_step, agent) -> None:
+        """Called after each agent step - sends status update to remote server."""
+        import threading
+        import time
+
+        try:
+            session = self._get_session()
+            if not session:
+                return
+
+            # Extract step information similar to MonitorCallback
+            step_data = self._extract_step_data(memory_step, agent)
+
+            # Add agent name for the API
+            step_data["agent_name"] = self.agent_name
+
+            # Check if this is a completion step
+            is_completion = step_data.get("status") == "completed"
+
+            # Send current status to remote monitoring server
+            response = session.post(self.monitoring_url, json=step_data, timeout=1.0)
+
+            if response.status_code == 200:
+                logger.debug(
+                    f"📤 Sent status update for {self.agent_name}: {step_data.get('status')}"
+                )
+            else:
+                logger.debug(f"⚠️ Monitoring server responded with {response.status_code}")
+
+            # If this is a completion, schedule a reset to "ready" after delay
+            if is_completion:
+                self._last_completion_time = time.time()
+                logger.debug(
+                    f"⏰ {self.agent_name} (remote) completion detected, will remain visible for {self._completion_reset_delay}s"
+                )
+
+                def reset_to_ready():
+                    import time
+
+                    time.sleep(self._completion_reset_delay)
+                    # Only reset if no newer completion happened
+                    if (
+                        time.time() - self._last_completion_time
+                        >= self._completion_reset_delay - 0.1
+                    ):
+                        logger.debug(f"🔄 Resetting {self.agent_name} (remote) status to ready...")
+                        try:
+                            reset_data = {
+                                "agent_name": self.agent_name,
+                                "status": "ready",
+                                "current_task": None,
+                                "tool_calls": [],
+                            }
+                            session.post(self.monitoring_url, json=reset_data, timeout=1.0)
+                            logger.debug(f"✅ {self.agent_name} (remote) status reset to ready")
+                        except Exception as e:
+                            logger.warning(
+                                f"❌ Failed to reset remote status for {self.agent_name}: {e}"
+                            )
+                    else:
+                        logger.debug(
+                            f"⏭️ Skipping remote reset for {self.agent_name} - newer completion detected"
+                        )
+
+                # Run reset in background thread
+                reset_thread = threading.Thread(target=reset_to_ready, daemon=True)
+                reset_thread.start()
+
+        except Exception as e:
+            # Fail silently - monitoring is optional
+            logger.debug(f"📡 Remote monitoring unavailable for {self.agent_name}: {e}")
+
+    def _extract_step_data(self, memory_step, agent) -> dict:
+        """Extract step data similar to MonitorCallback."""
+        step_data = {
+            "step_number": getattr(memory_step, "step_number", 0),
+            "memory_size": len(agent.memory.steps) if hasattr(agent, "memory") else 0,
+        }
+
+        # Extract task information
+        if hasattr(memory_step, "task"):
+            step_data["current_task"] = str(memory_step.task)[:100]
+
+        # Extract code and tool calls
+        if hasattr(memory_step, "code") and memory_step.code:
+            step_data["tool_calls"] = self._extract_tool_calls_from_code(memory_step.code)
+
+        # Extract tool calls from ToolCallingAgent
+        if hasattr(memory_step, "tool_calls") and memory_step.tool_calls:
+            step_data["tool_calls"] = [str(tc) for tc in memory_step.tool_calls]
+
+        # Check for errors
+        if hasattr(memory_step, "error") and memory_step.error:
+            step_data["error_message"] = str(memory_step.error)
+            step_data["status"] = "error"
+        else:
+            # Simple status determination (this will set last_response if completion is detected)
+            step_data["status"] = self._determine_simple_status(step_data, memory_step, agent)
+
+        return step_data
+
+    def _extract_tool_calls_from_code(self, code: str) -> list:
+        """Extract tool calls from code (simplified version)."""
+        tool_calls = []
+        import re
+
+        # Look for function calls
+        function_pattern = r"(\w+)\s*\("
+        matches = re.findall(function_pattern, code)
+
+        # Filter for likely tools
+        for match in matches:
+            if (
+                "_" in match
+                or match.endswith(("tool", "search", "get", "edit", "component"))
+                or match in ["final_answer", "geometry_agent", "syslogic_agent"]
+            ):
+                tool_calls.append(match)
+
+        return list(set(tool_calls))  # Remove duplicates
+
+    def _determine_simple_status(self, step_data: dict, memory_step, agent) -> str:
+        """Simple status determination for remote monitoring."""
+        tool_calls = step_data.get("tool_calls", [])
+        agent_type = type(agent).__name__.lower()
+
+        # Check for completion
+        if any("final_answer" in str(tool) for tool in tool_calls):
+            logger.debug(
+                f"🎯 {self.agent_name} (remote) detected completion - tool_calls: {tool_calls}"
+            )
+            # Try to extract response content for remote monitoring
+            step_data["last_response"] = self._extract_response_content_remote(memory_step)
+            return "completed"
+
+        # Agent-specific patterns
+        if "triage" in agent_type:
+            if any("_agent" in str(tool) for tool in tool_calls):
+                return "delegating"
+        elif "geometry" in agent_type:
+            if any("component" in str(tool) or "script" in str(tool) for tool in tool_calls):
+                return "working"
+        elif "syslogic" in agent_type:
+            if any("validate" in str(tool) or "check" in str(tool) for tool in tool_calls):
+                return "validating"
+
+        # Default states
+        if tool_calls:
+            return "tool_calling"
+        else:
+            return "ready"
+
+    def _extract_response_content_remote(self, memory_step) -> Optional[str]:
+        """Extract response content for remote monitoring."""
+        try:
+            # Check action_output first - this is where the final response is usually stored
+            if hasattr(memory_step, "action_output") and memory_step.action_output:
+                action_output = str(memory_step.action_output)
+
+                # Handle different agent response formats
+                if self.agent_name == "triage_agent":
+                    # For triage agent, extract just the clean final answer
+                    # Truncate if too long to keep it readable for remote monitoring
+                    if len(action_output) > 500:
+                        truncated = action_output[:500] + "..."
+                        return f"Response: {truncated}"
+                    else:
+                        return f"Response: {action_output}"
+                elif "geometry_agent" in self.agent_name or "syslogic_agent" in self.agent_name:
+                    # For geometry and syslogic agents, look for structured responses
+                    if "### 1. Task outcome" in action_output:
+                        return action_output
+                    # Also check for clean final answer format
+                    if "Here is the final answer from your managed agent" in action_output:
+                        # Extract the content after this header
+                        parts = action_output.split(
+                            "Here is the final answer from your managed agent"
+                        )
+                        if len(parts) > 1:
+                            clean_response = parts[-1].strip()
+                            # Remove the agent name part if present
+                            if clean_response.startswith("'") and "':" in clean_response:
+                                clean_response = clean_response.split("':", 1)[1].strip()
+                            return clean_response
+
+                # If structured response found, return it
+                if "### 1. Task outcome" in action_output:
+                    return action_output
+
+            # Similar to the local version but adapted for remote
+            if hasattr(memory_step, "observations") and memory_step.observations:
+                observations = memory_step.observations
+                if isinstance(observations, list) and len(observations) > 0:
+                    last_obs = observations[-1]
+                    if hasattr(last_obs, "content"):
+                        content = str(last_obs.content)
+
+                        # Special handling for triage agent's final answer
+                        if self.agent_name == "triage_agent":
+                            final_answer_match = content.split("Final answer: ")
+                            if len(final_answer_match) > 1:
+                                clean_answer = final_answer_match[-1].strip()
+                                clean_answer = clean_answer.split("[Step")[0].strip()
+                                if clean_answer:
+                                    return clean_answer
+
+                        if "### 1. Task outcome" in content:
+                            return content
+
+                    obs_str = str(last_obs)
+
+                    # Special handling for triage agent
+                    if self.agent_name == "triage_agent":
+                        final_answer_match = obs_str.split("Final answer: ")
+                        if len(final_answer_match) > 1:
+                            clean_answer = final_answer_match[-1].strip()
+                            clean_answer = clean_answer.split("[Step")[0].strip()
+                            if clean_answer:
+                                return clean_answer
+
+                    if "### 1. Task outcome" in obs_str:
+                        return obs_str
+
+            # Check result field
+            if hasattr(memory_step, "result") and memory_step.result:
+                result_str = str(memory_step.result)
+
+                # Special handling for triage agent
+                if self.agent_name == "triage_agent":
+                    final_answer_match = result_str.split("Final answer: ")
+                    if len(final_answer_match) > 1:
+                        clean_answer = final_answer_match[-1].strip()
+                        clean_answer = clean_answer.split("[Step")[0].strip()
+                        if clean_answer:
+                            return clean_answer
+
+                if "### 1. Task outcome" in result_str:
+                    return result_str
+
+            # Check the whole step as last resort
+            step_str = str(memory_step)
+
+            # Special handling for triage agent
+            if self.agent_name == "triage_agent":
+                final_answer_match = step_str.split("Final answer: ")
+                if len(final_answer_match) > 1:
+                    clean_answer = final_answer_match[-1].strip()
+                    clean_answer = clean_answer.split("[Step")[0].strip()
+                    if clean_answer:
+                        return clean_answer
+
+            if "### 1. Task outcome" in step_str:
+                return step_str
+
+        except Exception as e:
+            logger.debug(f"Error extracting remote response content: {e}")
+
+        return None
+
+
+def create_remote_monitor_callback(
+    agent_name: str, monitoring_url: str = "http://localhost:5000"
+) -> RemoteMonitorCallback:
+    """Factory function to create a remote monitor callback for an agent."""
+    return RemoteMonitorCallback(agent_name, monitoring_url)
+
+
+def create_agent_monitor_system() -> tuple[AgentStatusTracker, WebSocketManager]:
+    """Create a complete agent monitoring system."""
+    status_tracker = AgentStatusTracker()
+    websocket_manager = WebSocketManager()
+
+    # Connect websocket manager to status tracker
+    status_tracker.add_callback(websocket_manager.broadcast)
+
+    logger.debug("🎯 Agent monitoring system created successfully")
+    return status_tracker, websocket_manager
+
+
+def enable_monitoring():
+    """Enable monitoring globally for all MonitorCallback instances."""
+    MonitorCallback.monitoring_enabled = True
+    logger.debug("📊 Agent monitoring enabled")
+
+
+def disable_monitoring():
+    """Disable monitoring globally for all MonitorCallback instances."""
+    MonitorCallback.monitoring_enabled = False
+    logger.debug("📊 Agent monitoring disabled")
+
+
+def is_monitoring_enabled() -> bool:
+    """Check if monitoring is currently enabled."""
+    return MonitorCallback.monitoring_enabled