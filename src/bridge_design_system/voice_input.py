--- conflicted
+++ resolved
@@ -1,696 +1,349 @@
-<<<<<<< HEAD
-"""Voice input integration for Bridge Design System.
-
-This module provides voice input functionality as an alternative to keyboard input,
-using OpenAI Whisper for speech recognition and Picovoice for wake word detection.
-"""
-
-import os
-import time
-import io
-import wave
-from collections import deque
-from typing import Optional, Dict, Any
-from dotenv import load_dotenv
-
-from .config.logging_config import get_logger
-
-logger = get_logger(__name__)
-
-# Global flag for voice dependencies availability
-_VOICE_DEPENDENCIES_AVAILABLE = None
-
-
-def check_voice_dependencies() -> bool:
-    """Check if voice input dependencies are available."""
-    global _VOICE_DEPENDENCIES_AVAILABLE
-    
-    if _VOICE_DEPENDENCIES_AVAILABLE is not None:
-        return _VOICE_DEPENDENCIES_AVAILABLE
-    
-    try:
-        import numpy as np
-        import pvporcupine
-        import pvcobra
-        import whisper
-        from pvrecorder import PvRecorder
-        import torch
-        from openai import OpenAI
-        
-        _VOICE_DEPENDENCIES_AVAILABLE = True
-        logger.info("✅ Voice input dependencies available")
-        return True
-        
-    except ImportError as e:
-        _VOICE_DEPENDENCIES_AVAILABLE = False
-        logger.debug(f"Voice dependencies not available: {e}")
-        return False
-
-
-class VoiceTranscriber:
-    """Handles speech transcription using OpenAI Whisper (local or API)."""
-    
-    def __init__(self, model: str = "tiny.en") -> None:
-        if not check_voice_dependencies():
-            raise RuntimeError("Voice dependencies not available")
-            
-        # Import here to avoid errors when dependencies aren't available
-        import numpy as np
-        from openai import OpenAI
-        import whisper
-        
-        self.np = np
-        self.use_openai_api = os.environ.get("USE_OPENAI_API", "false").lower() == "true"
-        self.prompts = os.environ.get("WHISPER_INITIAL_PROMPT", "")
-        
-        if self.use_openai_api:
-            logger.info("🌐 Using OpenAI API for transcription")
-            self.client = OpenAI(api_key=os.environ.get("OPENAI_API_KEY"))
-            self.model = None
-        else:
-            logger.info("🔄 Loading local Whisper model...")
-            self.model = whisper.load_model(model)
-            logger.info("✅ Local Whisper model loaded")
-            self.client = None
-        
-        if self.prompts:
-            logger.info(f"🎯 Using context prompts: {self.prompts}")
-
-    def transcribe(self, frames) -> str:
-        """Transcribe audio frames to text."""
-        try:
-            if self.use_openai_api:
-                return self._transcribe_with_api(frames)
-            else:
-                return self._transcribe_locally(frames)
-        except Exception as e:
-            logger.error(f"Transcription failed: {e}")
-            return "transcription failed"
-    
-    def _transcribe_locally(self, frames) -> str:
-        """Transcribe using local Whisper model."""
-        samples = self.np.array(frames, self.np.int16).flatten().astype(self.np.float32) / 32768.0
-
-        result = self.model.transcribe(
-            audio=samples,
-            language="en",
-            fp16=False,
-            initial_prompt=self.prompts,
-        )
-
-        return result.get("text", "speech not detected").strip()
-    
-    def _transcribe_with_api(self, frames) -> str:
-        """Transcribe using OpenAI API."""
-        try:
-            import wave
-            
-            # Convert frames to WAV format for OpenAI API
-            samples = self.np.array(frames, self.np.int16).flatten()
-            
-            # Create WAV file in memory
-            wav_buffer = io.BytesIO()
-            with wave.open(wav_buffer, 'wb') as wav_file:
-                wav_file.setnchannels(1)  # Mono
-                wav_file.setsampwidth(2)  # 16-bit
-                wav_file.setframerate(16000)  # 16kHz
-                wav_file.writeframes(samples.tobytes())
-            
-            wav_buffer.seek(0)
-            wav_buffer.name = "audio.wav"  # OpenAI requires a filename
-            
-            # Send to OpenAI API
-            transcript = self.client.audio.transcriptions.create(
-                model="whisper-1",
-                file=wav_buffer,
-                language="en",
-                prompt=self.prompts if self.prompts else None
-            )
-            
-            return transcript.text.strip() if transcript.text.strip() else "speech not detected"
-            
-        except Exception as e:
-            logger.error(f"OpenAI API transcription error: {e}")
-            return "transcription failed"
-
-
-class VoiceInputBridge:
-    """Bridge for voice input integration with the main CLI."""
-    
-    def __init__(self):
-        """Initialize voice input bridge."""
-        self.transcriber = None
-        self.porcupine = None
-        self.cobra = None
-        self.recorder = None
-        self.initialized = False
-        
-        # Load environment variables
-        load_dotenv()
-        
-    def initialize(self) -> bool:
-        """Initialize voice input components."""
-        if self.initialized:
-            return True
-            
-        if not check_voice_dependencies():
-            logger.warning("Voice dependencies not available - voice input disabled")
-            return False
-            
-        try:
-            # Import here to avoid errors when dependencies aren't available
-            import pvporcupine
-            import pvcobra
-            from pvrecorder import PvRecorder
-            
-            # Check required environment variables
-            access_key = os.environ.get("ACCESS_KEY")
-            wake_word_path = os.environ.get("WAKE_WORD_MODEL_PATH")
-            whisper_model = os.environ.get("WHISPER_MODEL", "tiny.en")
-            
-            # Auto-detect platform for wake word model if path contains platform-specific name
-            if wake_word_path and ("windows" in wake_word_path.lower() or "linux" in wake_word_path.lower()):
-                import platform
-                current_platform = platform.system().lower()
-                if current_platform == "linux" and "windows" in wake_word_path.lower():
-                    # Try to find Linux version
-                    linux_path = wake_word_path.replace("windows", "linux")
-                    if os.path.exists(linux_path):
-                        logger.info(f"🔄 Switching from Windows to Linux wake word model: {linux_path}")
-                        wake_word_path = linux_path
-                elif current_platform == "windows" and "linux" in wake_word_path.lower():
-                    # Try to find Windows version  
-                    windows_path = wake_word_path.replace("linux", "windows")
-                    if os.path.exists(windows_path):
-                        logger.info(f"🔄 Switching from Linux to Windows wake word model: {windows_path}")
-                        wake_word_path = windows_path
-            
-            if not access_key:
-                logger.error("ACCESS_KEY not set in environment")
-                return False
-                
-            if not wake_word_path:
-                logger.error("WAKE_WORD_MODEL_PATH not set in environment")
-                return False
-            
-            # Initialize components
-            logger.info("🎤 Initializing voice input components...")
-            
-            self.porcupine = pvporcupine.create(
-                access_key=access_key,
-                keyword_paths=[wake_word_path],
-            )
-            
-            self.cobra = pvcobra.create(access_key=access_key)
-            
-            self.recorder = PvRecorder(device_index=-1, frame_length=512)
-            
-            self.transcriber = VoiceTranscriber(whisper_model)
-            
-            self.initialized = True
-            logger.info("✅ Voice input components initialized successfully")
-            return True
-            
-        except Exception as e:
-            logger.error(f"Failed to initialize voice input: {e}")
-            return False
-    
-    def get_voice_input(self, prompt: str = "Designer> ") -> Optional[str]:
-        """Get voice input similar to input() function."""
-        if not self.initialize():
-            return None
-            
-        try:
-            print(f"\n{prompt}🎤 Say your wake word to start speaking...")
-            
-            # Voice input parameters
-            sample_rate = 16000
-            vad_sensitivity = float(os.environ.get("VAD_SENSITIVITY", "0.4"))  # Lower = less sensitive
-            max_window_secs = 15  # Maximum recording time (increased)
-            min_recording_secs = 2  # Minimum recording time before VAD can stop
-            window_size = sample_rate * max_window_secs
-            min_samples = sample_rate * min_recording_secs
-            
-            samples = deque(maxlen=(window_size * 6))
-            vad_samples = deque(maxlen=50)  # Larger buffer for more stable VAD
-            is_recording = False
-            recording_start_time = None
-            
-            self.recorder.start()
-            
-            try:
-                while True:
-                    data = self.recorder.read()
-                    vad_prob = self.cobra.process(data)
-                    vad_samples.append(vad_prob)
-                    
-                    # Check for wake word
-                    if self.porcupine.process(data) >= 0:
-                        print("🔊 Wake word detected! Speak your command now...")
-                        print("📢 Keep speaking... (I'll wait for you to finish)")
-                        is_recording = True
-                        recording_start_time = time.time()
-                        samples.clear()
-                        vad_samples.clear()
-                    
-                    if is_recording:
-                        samples.extend(data)
-                        current_time = time.time()
-                        recording_duration = current_time - recording_start_time
-                        
-                        # Show progress every second
-                        if int(recording_duration) != int(recording_duration - 0.5):
-                            print(f"🎙️ Recording... ({recording_duration:.1f}s)")
-                        
-                        # Check if we should stop recording
-                        import numpy as np
-                        
-                        # More conservative stopping conditions
-                        max_time_reached = len(samples) >= window_size
-                        min_time_passed = len(samples) >= min_samples
-                        vad_buffer_full = len(vad_samples) >= 50
-                        silence_detected = vad_buffer_full and np.mean(vad_samples) < vad_sensitivity
-                        
-                        if max_time_reached or (min_time_passed and silence_detected):
-                            
-                            print("🔄 Processing your speech...")
-                            text = self.transcriber.transcribe(samples)
-                            
-                            if text and text != "speech not detected" and text != "transcription failed":
-                                print(f"✅ Voice command: '{text}'")
-                                return text
-                            else:
-                                print("❌ No speech detected, please try again...")
-                                is_recording = False
-                                samples.clear()
-                                print(f"{prompt}🎤 Say your wake word to start speaking...")
-                                
-            except KeyboardInterrupt:
-                print("\n⏹️  Voice input cancelled")
-                # Re-raise the KeyboardInterrupt to let the main loop handle it properly
-                raise
-                
-            finally:
-                self.recorder.stop()
-                
-        except Exception as e:
-            logger.error(f"Voice input error: {e}")
-            print(f"❌ Voice input failed: {e}")
-            return None
-    
-    def cleanup(self):
-        """Clean up voice input resources."""
-        try:
-            if self.recorder:
-                self.recorder.delete()
-            if self.porcupine:
-                self.porcupine.delete()
-            if self.cobra:
-                self.cobra.delete()
-        except Exception as e:
-            logger.debug(f"Cleanup error: {e}")
-
-
-def get_user_input(prompt: str = "Designer> ", voice_enabled: bool = False) -> str:
-    """Get user input via voice or keyboard.
-    
-    Args:
-        prompt: The prompt to show the user
-        voice_enabled: Whether to use voice input
-        
-    Returns:
-        User input as string
-    """
-    if voice_enabled and check_voice_dependencies():
-        # Try voice input first
-        voice_bridge = VoiceInputBridge()
-        try:
-            voice_input = voice_bridge.get_voice_input(prompt)
-            voice_bridge.cleanup()
-            
-            if voice_input:
-                return voice_input
-            else:
-                # Fallback to keyboard input
-                print(f"Falling back to keyboard input...")
-                return input(f"\n{prompt}").strip()
-        except KeyboardInterrupt:
-            # Clean up voice resources before re-raising
-            voice_bridge.cleanup()
-            raise
-    else:
-        # Standard keyboard input
-        if voice_enabled:
-            logger.warning("Voice input requested but dependencies not available - using keyboard")
-        return input(f"\n{prompt}").strip()
-=======
-"""Voice input integration for Bridge Design System.
-
-This module provides voice input functionality as an alternative to keyboard input,
-using OpenAI Whisper for speech recognition and Picovoice for wake word detection.
-"""
-
-import os
-import time
-import io
-import wave
-from collections import deque
-from typing import Optional, Dict, Any
-from dotenv import load_dotenv
-
-from .config.logging_config import get_logger
-
-logger = get_logger(__name__)
-
-# Global flag for voice dependencies availability
-_VOICE_DEPENDENCIES_AVAILABLE = None
-
-
-def check_voice_dependencies() -> bool:
-    """Check if voice input dependencies are available."""
-    global _VOICE_DEPENDENCIES_AVAILABLE
-    
-    if _VOICE_DEPENDENCIES_AVAILABLE is not None:
-        return _VOICE_DEPENDENCIES_AVAILABLE
-    
-    try:
-        import numpy as np
-        import pvporcupine
-        import pvcobra
-        import whisper
-        from pvrecorder import PvRecorder
-        import torch
-        from openai import OpenAI
-        
-        _VOICE_DEPENDENCIES_AVAILABLE = True
-        logger.info("✅ Voice input dependencies available")
-        return True
-        
-    except ImportError as e:
-        _VOICE_DEPENDENCIES_AVAILABLE = False
-        logger.debug(f"Voice dependencies not available: {e}")
-        return False
-
-
-class VoiceTranscriber:
-    """Handles speech transcription using OpenAI Whisper (local or API)."""
-    
-    def __init__(self, model: str = "tiny.en") -> None:
-        if not check_voice_dependencies():
-            raise RuntimeError("Voice dependencies not available")
-            
-        # Import here to avoid errors when dependencies aren't available
-        import numpy as np
-        from openai import OpenAI
-        import whisper
-        
-        self.np = np
-        self.use_openai_api = os.environ.get("USE_OPENAI_API", "false").lower() == "true"
-        self.prompts = os.environ.get("WHISPER_INITIAL_PROMPT", "")
-        
-        if self.use_openai_api:
-            logger.info("🌐 Using OpenAI API for transcription")
-            self.client = OpenAI(api_key=os.environ.get("OPENAI_API_KEY"))
-            self.model = None
-        else:
-            logger.info("🔄 Loading local Whisper model...")
-            self.model = whisper.load_model(model)
-            logger.info("✅ Local Whisper model loaded")
-            self.client = None
-        
-        if self.prompts:
-            logger.info(f"🎯 Using context prompts: {self.prompts}")
-
-    def transcribe(self, frames) -> str:
-        """Transcribe audio frames to text."""
-        try:
-            if self.use_openai_api:
-                return self._transcribe_with_api(frames)
-            else:
-                return self._transcribe_locally(frames)
-        except Exception as e:
-            logger.error(f"Transcription failed: {e}")
-            return "transcription failed"
-    
-    def _transcribe_locally(self, frames) -> str:
-        """Transcribe using local Whisper model."""
-        samples = self.np.array(frames, self.np.int16).flatten().astype(self.np.float32) / 32768.0
-
-        result = self.model.transcribe(
-            audio=samples,
-            language="en",
-            fp16=False,
-            initial_prompt=self.prompts,
-        )
-
-        return result.get("text", "speech not detected").strip()
-    
-    def _transcribe_with_api(self, frames) -> str:
-        """Transcribe using OpenAI API."""
-        try:
-            import wave
-            
-            # Convert frames to WAV format for OpenAI API
-            samples = self.np.array(frames, self.np.int16).flatten()
-            
-            # Create WAV file in memory
-            wav_buffer = io.BytesIO()
-            with wave.open(wav_buffer, 'wb') as wav_file:
-                wav_file.setnchannels(1)  # Mono
-                wav_file.setsampwidth(2)  # 16-bit
-                wav_file.setframerate(16000)  # 16kHz
-                wav_file.writeframes(samples.tobytes())
-            
-            wav_buffer.seek(0)
-            wav_buffer.name = "audio.wav"  # OpenAI requires a filename
-            
-            # Send to OpenAI API
-            transcript = self.client.audio.transcriptions.create(
-                model="whisper-1",
-                file=wav_buffer,
-                language="en",
-                prompt=self.prompts if self.prompts else None
-            )
-            
-            return transcript.text.strip() if transcript.text.strip() else "speech not detected"
-            
-        except Exception as e:
-            logger.error(f"OpenAI API transcription error: {e}")
-            return "transcription failed"
-
-
-class VoiceInputBridge:
-    """Bridge for voice input integration with the main CLI."""
-    
-    def __init__(self):
-        """Initialize voice input bridge."""
-        self.transcriber = None
-        self.porcupine = None
-        self.cobra = None
-        self.recorder = None
-        self.initialized = False
-        
-        # Load environment variables
-        load_dotenv()
-        
-    def initialize(self) -> bool:
-        """Initialize voice input components."""
-        if self.initialized:
-            return True
-            
-        if not check_voice_dependencies():
-            logger.warning("Voice dependencies not available - voice input disabled")
-            return False
-            
-        try:
-            # Import here to avoid errors when dependencies aren't available
-            import pvporcupine
-            import pvcobra
-            from pvrecorder import PvRecorder
-            
-            # Check required environment variables
-            access_key = os.environ.get("ACCESS_KEY")
-            wake_word_path = os.environ.get("WAKE_WORD_MODEL_PATH")
-            whisper_model = os.environ.get("WHISPER_MODEL", "tiny.en")
-            
-            # Auto-detect platform for wake word model if path contains platform-specific name
-            if wake_word_path and ("windows" in wake_word_path.lower() or "linux" in wake_word_path.lower()):
-                import platform
-                current_platform = platform.system().lower()
-                if current_platform == "linux" and "windows" in wake_word_path.lower():
-                    # Try to find Linux version
-                    linux_path = wake_word_path.replace("windows", "linux")
-                    if os.path.exists(linux_path):
-                        logger.info(f"🔄 Switching from Windows to Linux wake word model: {linux_path}")
-                        wake_word_path = linux_path
-                elif current_platform == "windows" and "linux" in wake_word_path.lower():
-                    # Try to find Windows version  
-                    windows_path = wake_word_path.replace("linux", "windows")
-                    if os.path.exists(windows_path):
-                        logger.info(f"🔄 Switching from Linux to Windows wake word model: {windows_path}")
-                        wake_word_path = windows_path
-            
-            if not access_key:
-                logger.error("ACCESS_KEY not set in environment")
-                return False
-                
-            if not wake_word_path:
-                logger.error("WAKE_WORD_MODEL_PATH not set in environment")
-                return False
-            
-            # Initialize components
-            logger.info("🎤 Initializing voice input components...")
-            
-            self.porcupine = pvporcupine.create(
-                access_key=access_key,
-                keyword_paths=[wake_word_path],
-            )
-            
-            self.cobra = pvcobra.create(access_key=access_key)
-            
-            self.recorder = PvRecorder(device_index=-1, frame_length=512)
-            
-            self.transcriber = VoiceTranscriber(whisper_model)
-            
-            self.initialized = True
-            logger.info("✅ Voice input components initialized successfully")
-            return True
-            
-        except Exception as e:
-            logger.error(f"Failed to initialize voice input: {e}")
-            return False
-    
-    def get_voice_input(self, prompt: str = "Designer> ") -> Optional[str]:
-        """Get voice input similar to input() function."""
-        if not self.initialize():
-            return None
-            
-        try:
-            print(f"\n{prompt}🎤 Say your wake word to start speaking...")
-            
-            # Voice input parameters
-            sample_rate = 16000
-            vad_sensitivity = float(os.environ.get("VAD_SENSITIVITY", "0.4"))  # Lower = less sensitive
-            max_window_secs = 15  # Maximum recording time (increased)
-            min_recording_secs = 2  # Minimum recording time before VAD can stop
-            window_size = sample_rate * max_window_secs
-            min_samples = sample_rate * min_recording_secs
-            
-            samples = deque(maxlen=(window_size * 6))
-            vad_samples = deque(maxlen=50)  # Larger buffer for more stable VAD
-            is_recording = False
-            recording_start_time = None
-            
-            self.recorder.start()
-            
-            try:
-                while True:
-                    data = self.recorder.read()
-                    vad_prob = self.cobra.process(data)
-                    vad_samples.append(vad_prob)
-                    
-                    # Check for wake word
-                    if self.porcupine.process(data) >= 0:
-                        print("🔊 Wake word detected! Speak your command now...")
-                        print("📢 Keep speaking... (I'll wait for you to finish)")
-                        is_recording = True
-                        recording_start_time = time.time()
-                        samples.clear()
-                        vad_samples.clear()
-                    
-                    if is_recording:
-                        samples.extend(data)
-                        current_time = time.time()
-                        recording_duration = current_time - recording_start_time
-                        
-                        # Show progress every second
-                        if int(recording_duration) != int(recording_duration - 0.5):
-                            print(f"🎙️ Recording... ({recording_duration:.1f}s)")
-                        
-                        # Check if we should stop recording
-                        import numpy as np
-                        
-                        # More conservative stopping conditions
-                        max_time_reached = len(samples) >= window_size
-                        min_time_passed = len(samples) >= min_samples
-                        vad_buffer_full = len(vad_samples) >= 50
-                        silence_detected = vad_buffer_full and np.mean(vad_samples) < vad_sensitivity
-                        
-                        if max_time_reached or (min_time_passed and silence_detected):
-                            
-                            print("🔄 Processing your speech...")
-                            text = self.transcriber.transcribe(samples)
-                            
-                            if text and text != "speech not detected" and text != "transcription failed":
-                                print(f"✅ Voice command: '{text}'")
-                                return text
-                            else:
-                                print("❌ No speech detected, please try again...")
-                                is_recording = False
-                                samples.clear()
-                                print(f"{prompt}🎤 Say your wake word to start speaking...")
-                                
-            except KeyboardInterrupt:
-                print("\n⏹️  Voice input cancelled")
-                # Re-raise the KeyboardInterrupt to let the main loop handle it properly
-                raise
-                
-            finally:
-                self.recorder.stop()
-                
-        except Exception as e:
-            logger.error(f"Voice input error: {e}")
-            print(f"❌ Voice input failed: {e}")
-            return None
-    
-    def cleanup(self):
-        """Clean up voice input resources."""
-        try:
-            if self.recorder:
-                self.recorder.delete()
-            if self.porcupine:
-                self.porcupine.delete()
-            if self.cobra:
-                self.cobra.delete()
-        except Exception as e:
-            logger.debug(f"Cleanup error: {e}")
-
-
-def get_user_input(prompt: str = "Designer> ", voice_enabled: bool = False) -> str:
-    """Get user input via voice or keyboard.
-    
-    Args:
-        prompt: The prompt to show the user
-        voice_enabled: Whether to use voice input
-        
-    Returns:
-        User input as string
-    """
-    if voice_enabled and check_voice_dependencies():
-        # Try voice input first
-        voice_bridge = VoiceInputBridge()
-        try:
-            voice_input = voice_bridge.get_voice_input(prompt)
-            voice_bridge.cleanup()
-            
-            if voice_input:
-                return voice_input
-            else:
-                # Fallback to keyboard input
-                print(f"Falling back to keyboard input...")
-                return input(f"\n{prompt}").strip()
-        except KeyboardInterrupt:
-            # Clean up voice resources before re-raising
-            voice_bridge.cleanup()
-            raise
-    else:
-        # Standard keyboard input
-        if voice_enabled:
-            logger.warning("Voice input requested but dependencies not available - using keyboard")
-        try:
-            return input(f"\n{prompt}").strip()
-        except EOFError:
-            # Input stream closed (e.g., when process is terminated)
-            logger.debug("EOFError in input - stream closed")
-            raise  # Re-raise to be handled by caller
->>>>>>> 69a77964
+"""Voice input integration for Bridge Design System.
+
+This module provides voice input functionality as an alternative to keyboard input,
+using OpenAI Whisper for speech recognition and Picovoice for wake word detection.
+"""
+
+import os
+import time
+import io
+import wave
+from collections import deque
+from typing import Optional, Dict, Any
+from dotenv import load_dotenv
+
+from .config.logging_config import get_logger
+
+logger = get_logger(__name__)
+
+# Global flag for voice dependencies availability
+_VOICE_DEPENDENCIES_AVAILABLE = None
+
+
+def check_voice_dependencies() -> bool:
+    """Check if voice input dependencies are available."""
+    global _VOICE_DEPENDENCIES_AVAILABLE
+    
+    if _VOICE_DEPENDENCIES_AVAILABLE is not None:
+        return _VOICE_DEPENDENCIES_AVAILABLE
+    
+    try:
+        import numpy as np
+        import pvporcupine
+        import pvcobra
+        import whisper
+        from pvrecorder import PvRecorder
+        import torch
+        from openai import OpenAI
+        
+        _VOICE_DEPENDENCIES_AVAILABLE = True
+        logger.info("✅ Voice input dependencies available")
+        return True
+        
+    except ImportError as e:
+        _VOICE_DEPENDENCIES_AVAILABLE = False
+        logger.debug(f"Voice dependencies not available: {e}")
+        return False
+
+
+class VoiceTranscriber:
+    """Handles speech transcription using OpenAI Whisper (local or API)."""
+    
+    def __init__(self, model: str = "tiny.en") -> None:
+        if not check_voice_dependencies():
+            raise RuntimeError("Voice dependencies not available")
+            
+        # Import here to avoid errors when dependencies aren't available
+        import numpy as np
+        from openai import OpenAI
+        import whisper
+        
+        self.np = np
+        self.use_openai_api = os.environ.get("USE_OPENAI_API", "false").lower() == "true"
+        self.prompts = os.environ.get("WHISPER_INITIAL_PROMPT", "")
+        
+        if self.use_openai_api:
+            logger.info("🌐 Using OpenAI API for transcription")
+            self.client = OpenAI(api_key=os.environ.get("OPENAI_API_KEY"))
+            self.model = None
+        else:
+            logger.info("🔄 Loading local Whisper model...")
+            self.model = whisper.load_model(model)
+            logger.info("✅ Local Whisper model loaded")
+            self.client = None
+        
+        if self.prompts:
+            logger.info(f"🎯 Using context prompts: {self.prompts}")
+
+    def transcribe(self, frames) -> str:
+        """Transcribe audio frames to text."""
+        try:
+            if self.use_openai_api:
+                return self._transcribe_with_api(frames)
+            else:
+                return self._transcribe_locally(frames)
+        except Exception as e:
+            logger.error(f"Transcription failed: {e}")
+            return "transcription failed"
+    
+    def _transcribe_locally(self, frames) -> str:
+        """Transcribe using local Whisper model."""
+        samples = self.np.array(frames, self.np.int16).flatten().astype(self.np.float32) / 32768.0
+
+        result = self.model.transcribe(
+            audio=samples,
+            language="en",
+            fp16=False,
+            initial_prompt=self.prompts,
+        )
+
+        return result.get("text", "speech not detected").strip()
+    
+    def _transcribe_with_api(self, frames) -> str:
+        """Transcribe using OpenAI API."""
+        try:
+            import wave
+            
+            # Convert frames to WAV format for OpenAI API
+            samples = self.np.array(frames, self.np.int16).flatten()
+            
+            # Create WAV file in memory
+            wav_buffer = io.BytesIO()
+            with wave.open(wav_buffer, 'wb') as wav_file:
+                wav_file.setnchannels(1)  # Mono
+                wav_file.setsampwidth(2)  # 16-bit
+                wav_file.setframerate(16000)  # 16kHz
+                wav_file.writeframes(samples.tobytes())
+            
+            wav_buffer.seek(0)
+            wav_buffer.name = "audio.wav"  # OpenAI requires a filename
+            
+            # Send to OpenAI API
+            transcript = self.client.audio.transcriptions.create(
+                model="whisper-1",
+                file=wav_buffer,
+                language="en",
+                prompt=self.prompts if self.prompts else None
+            )
+            
+            return transcript.text.strip() if transcript.text.strip() else "speech not detected"
+            
+        except Exception as e:
+            logger.error(f"OpenAI API transcription error: {e}")
+            return "transcription failed"
+
+
+class VoiceInputBridge:
+    """Bridge for voice input integration with the main CLI."""
+    
+    def __init__(self):
+        """Initialize voice input bridge."""
+        self.transcriber = None
+        self.porcupine = None
+        self.cobra = None
+        self.recorder = None
+        self.initialized = False
+        
+        # Load environment variables
+        load_dotenv()
+        
+    def initialize(self) -> bool:
+        """Initialize voice input components."""
+        if self.initialized:
+            return True
+            
+        if not check_voice_dependencies():
+            logger.warning("Voice dependencies not available - voice input disabled")
+            return False
+            
+        try:
+            # Import here to avoid errors when dependencies aren't available
+            import pvporcupine
+            import pvcobra
+            from pvrecorder import PvRecorder
+            
+            # Check required environment variables
+            access_key = os.environ.get("ACCESS_KEY")
+            wake_word_path = os.environ.get("WAKE_WORD_MODEL_PATH")
+            whisper_model = os.environ.get("WHISPER_MODEL", "tiny.en")
+            
+            # Auto-detect platform for wake word model if path contains platform-specific name
+            if wake_word_path and ("windows" in wake_word_path.lower() or "linux" in wake_word_path.lower()):
+                import platform
+                current_platform = platform.system().lower()
+                if current_platform == "linux" and "windows" in wake_word_path.lower():
+                    # Try to find Linux version
+                    linux_path = wake_word_path.replace("windows", "linux")
+                    if os.path.exists(linux_path):
+                        logger.info(f"🔄 Switching from Windows to Linux wake word model: {linux_path}")
+                        wake_word_path = linux_path
+                elif current_platform == "windows" and "linux" in wake_word_path.lower():
+                    # Try to find Windows version  
+                    windows_path = wake_word_path.replace("linux", "windows")
+                    if os.path.exists(windows_path):
+                        logger.info(f"🔄 Switching from Linux to Windows wake word model: {windows_path}")
+                        wake_word_path = windows_path
+            
+            if not access_key:
+                logger.error("ACCESS_KEY not set in environment")
+                return False
+                
+            if not wake_word_path:
+                logger.error("WAKE_WORD_MODEL_PATH not set in environment")
+                return False
+            
+            # Initialize components
+            logger.info("🎤 Initializing voice input components...")
+            
+            self.porcupine = pvporcupine.create(
+                access_key=access_key,
+                keyword_paths=[wake_word_path],
+            )
+            
+            self.cobra = pvcobra.create(access_key=access_key)
+            
+            self.recorder = PvRecorder(device_index=-1, frame_length=512)
+            
+            self.transcriber = VoiceTranscriber(whisper_model)
+            
+            self.initialized = True
+            logger.info("✅ Voice input components initialized successfully")
+            return True
+            
+        except Exception as e:
+            logger.error(f"Failed to initialize voice input: {e}")
+            return False
+    
+    def get_voice_input(self, prompt: str = "Designer> ") -> Optional[str]:
+        """Get voice input similar to input() function."""
+        if not self.initialize():
+            return None
+            
+        try:
+            print(f"\n{prompt}🎤 Say your wake word to start speaking...")
+            
+            # Voice input parameters
+            sample_rate = 16000
+            vad_sensitivity = float(os.environ.get("VAD_SENSITIVITY", "0.4"))  # Lower = less sensitive
+            max_window_secs = 15  # Maximum recording time (increased)
+            min_recording_secs = 2  # Minimum recording time before VAD can stop
+            window_size = sample_rate * max_window_secs
+            min_samples = sample_rate * min_recording_secs
+            
+            samples = deque(maxlen=(window_size * 6))
+            vad_samples = deque(maxlen=50)  # Larger buffer for more stable VAD
+            is_recording = False
+            recording_start_time = None
+            
+            self.recorder.start()
+            
+            try:
+                while True:
+                    data = self.recorder.read()
+                    vad_prob = self.cobra.process(data)
+                    vad_samples.append(vad_prob)
+                    
+                    # Check for wake word
+                    if self.porcupine.process(data) >= 0:
+                        print("🔊 Wake word detected! Speak your command now...")
+                        print("📢 Keep speaking... (I'll wait for you to finish)")
+                        is_recording = True
+                        recording_start_time = time.time()
+                        samples.clear()
+                        vad_samples.clear()
+                    
+                    if is_recording:
+                        samples.extend(data)
+                        current_time = time.time()
+                        recording_duration = current_time - recording_start_time
+                        
+                        # Show progress every second
+                        if int(recording_duration) != int(recording_duration - 0.5):
+                            print(f"🎙️ Recording... ({recording_duration:.1f}s)")
+                        
+                        # Check if we should stop recording
+                        import numpy as np
+                        
+                        # More conservative stopping conditions
+                        max_time_reached = len(samples) >= window_size
+                        min_time_passed = len(samples) >= min_samples
+                        vad_buffer_full = len(vad_samples) >= 50
+                        silence_detected = vad_buffer_full and np.mean(vad_samples) < vad_sensitivity
+                        
+                        if max_time_reached or (min_time_passed and silence_detected):
+                            
+                            print("🔄 Processing your speech...")
+                            text = self.transcriber.transcribe(samples)
+                            
+                            if text and text != "speech not detected" and text != "transcription failed":
+                                print(f"✅ Voice command: '{text}'")
+                                return text
+                            else:
+                                print("❌ No speech detected, please try again...")
+                                is_recording = False
+                                samples.clear()
+                                print(f"{prompt}🎤 Say your wake word to start speaking...")
+                                
+            except KeyboardInterrupt:
+                print("\n⏹️  Voice input cancelled")
+                # Re-raise the KeyboardInterrupt to let the main loop handle it properly
+                raise
+                
+            finally:
+                self.recorder.stop()
+                
+        except Exception as e:
+            logger.error(f"Voice input error: {e}")
+            print(f"❌ Voice input failed: {e}")
+            return None
+    
+    def cleanup(self):
+        """Clean up voice input resources."""
+        try:
+            if self.recorder:
+                self.recorder.delete()
+            if self.porcupine:
+                self.porcupine.delete()
+            if self.cobra:
+                self.cobra.delete()
+        except Exception as e:
+            logger.debug(f"Cleanup error: {e}")
+
+
+def get_user_input(prompt: str = "Designer> ", voice_enabled: bool = False) -> str:
+    """Get user input via voice or keyboard.
+    
+    Args:
+        prompt: The prompt to show the user
+        voice_enabled: Whether to use voice input
+        
+    Returns:
+        User input as string
+    """
+    if voice_enabled and check_voice_dependencies():
+        # Try voice input first
+        voice_bridge = VoiceInputBridge()
+        try:
+            voice_input = voice_bridge.get_voice_input(prompt)
+            voice_bridge.cleanup()
+            
+            if voice_input:
+                return voice_input
+            else:
+                # Fallback to keyboard input
+                print(f"Falling back to keyboard input...")
+                return input(f"\n{prompt}").strip()
+        except KeyboardInterrupt:
+            # Clean up voice resources before re-raising
+            voice_bridge.cleanup()
+            raise
+    else:
+        # Standard keyboard input
+        if voice_enabled:
+            logger.warning("Voice input requested but dependencies not available - using keyboard")
+        try:
+            return input(f"\n{prompt}").strip()
+        except EOFError:
+            # Input stream closed (e.g., when process is terminated)
+            logger.debug("EOFError in input - stream closed")
+            raise  # Re-raise to be handled by caller