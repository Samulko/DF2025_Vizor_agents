--- conflicted
+++ resolved
@@ -1,1497 +1,765 @@
-<<<<<<< HEAD
-"""
-Simplified Triage Agent using native smolagents ManagedAgent pattern.
-
-This module provides a factory function that creates a triage system
-following smolagents best practices, using native agent delegation
-instead of custom coordination code.
-"""
-
-from pathlib import Path
-from typing import Any, Dict, List, Optional
-
-from smolagents import CodeAgent, tool
-
-from ..config.logging_config import get_logger
-from ..config.model_config import ModelProvider
-from ..memory import track_design_changes
-from .rational_smolagents import create_rational_agent
-
-# OLD FILE-BASED MEMORY TOOLS - COMMENTED OUT, USING NATIVE MEMORY INSTEAD
-# from ..tools.memory_tools import clear_memory, recall, remember, search_memory
-
-logger = get_logger(__name__)
-
-
-def create_triage_system(
-    component_registry: Optional[Any] = None,
-    model_name: str = "triage",
-    monitoring_callback: Optional[Any] = None,
-    **kwargs,
-) -> CodeAgent:
-    """
-    Create triage system using smolagents ManagedAgent pattern.
-
-    This replaces the 600+ line TriageAgent class with native smolagents
-    delegation. The manager agent automatically handles task routing and
-    context management between specialized agents.
-
-    Args:
-        component_registry: Registry for tracking components across agents
-        model_name: Model configuration name from settings
-        monitoring_callback: Optional callback for real-time monitoring
-        **kwargs: Additional arguments passed to CodeAgent
-
-    Returns:
-        CodeAgent configured as manager with specialized agents
-    """
-    # Get model
-    model = ModelProvider.get_model(model_name)
-
-    # REFACTORED: Removed shared component tracking - geometry agent is now autonomous
-
-    # Create autonomous geometry agent with full MCP access (proper smolagents pattern)
-    geometry_monitor = None
-    if monitoring_callback:
-        # Check if it's a remote callback factory or local callback
-        if (
-            callable(monitoring_callback)
-            and hasattr(monitoring_callback, "__name__")
-            and "create" in monitoring_callback.__name__
-        ):
-            # Remote monitoring factory - create callback for this agent
-            geometry_monitor = monitoring_callback("geometry_agent")
-        else:
-            # Local monitoring - use existing pattern
-            from ..monitoring.agent_monitor import create_monitor_callback
-
-            geometry_monitor = create_monitor_callback("geometry_agent", monitoring_callback)
-
-    geometry_agent = _create_mcp_enabled_geometry_agent(
-        monitoring_callback=geometry_monitor,
-    )
-
-
-    # Create rational agent for level validation
-    from .rational_smolagents import create_rational_agent
-
-    rational_monitor = None
-    if monitoring_callback:
-        # Check if it's a remote callback factory or local callback
-        if (
-            callable(monitoring_callback)
-            and hasattr(monitoring_callback, "__name__")
-            and "create" in monitoring_callback.__name__
-        ):
-            # Remote monitoring factory - create callback for this agent
-            rational_monitor = monitoring_callback("rational_agent")
-        else:
-            # Local monitoring - use existing pattern
-            from ..monitoring.agent_monitor import create_monitor_callback
-
-            rational_monitor = create_monitor_callback("rational_agent", monitoring_callback)
-
-    rational_agent = create_rational_agent(monitoring_callback=rational_monitor)
-
-    # Note: Material and structural analysis can be added as separate agents if needed
-
-    # Create manager agent first (without old file-based memory tools)
-    # OLD FILE-BASED MEMORY TOOLS - COMMENTED OUT, USING NATIVE MEMORY INSTEAD
-    # memory_tools = [remember, recall, search_memory, clear_memory]
-    memory_tools = []  # Using native smolagents memory via geometry memory tools instead
-    basic_coordination_tools = _create_coordination_tools()
-
-    # SIMPLIFIED: Manager tools without placeholder tools - delegate to specialized agents
-    manager_tools = basic_coordination_tools + memory_tools
-
-    # Create manager agent with managed_agents pattern (smolagents best practice)
-    # Extract max_steps from kwargs to avoid duplicate parameter error
-    max_steps = kwargs.pop(
-        "max_steps", 6
-    )  # Increased to allow proper task completion and error handling
-
-    # Prepare step_callbacks for triage agent monitoring
-    # Add native smolagents memory tracking callback for design coordination
-    step_callbacks = kwargs.pop("step_callbacks", [])
-    step_callbacks.append(track_design_changes)
-
-    if monitoring_callback:
-        # Check if it's a remote callback factory or local callback
-        if (
-            callable(monitoring_callback)
-            and hasattr(monitoring_callback, "__name__")
-            and "create" in monitoring_callback.__name__
-        ):
-            # Remote monitoring factory - create callback for this agent
-            triage_monitor = monitoring_callback("triage_agent")
-        else:
-            # Local monitoring - use existing pattern
-            from ..monitoring.agent_monitor import create_monitor_callback
-
-            triage_monitor = create_monitor_callback("triage_agent", monitoring_callback)
-        step_callbacks.append(triage_monitor)
-
-    manager = CodeAgent(
-        tools=manager_tools,  # Coordination tools only
-        model=model,
-        name="triage_agent",
-        description="Coordinates bridge design tasks by delegating to specialized agents",
-        max_steps=max_steps,
-        step_callbacks=step_callbacks,
-        additional_authorized_imports=["typing", "json", "datetime"],
-        managed_agents=[geometry_agent, rational_agent],  # Pass ManagedAgent instances
-        **kwargs,
-    )
-
-    # REFACTORED: Removed geometry memory tools - geometry agent is now autonomous
-    # The geometry agent handles its own context resolution and memory management
-
-    # Append our custom system prompt to the default one
-    custom_prompt = get_triage_system_prompt()
-    manager.prompt_templates["system_prompt"] = (
-        manager.prompt_templates["system_prompt"] + "\n\n" + custom_prompt
-    )
-
-    logger.info("Created triage system with native smolagents delegation")
-    return manager
-
-
-def get_triage_system_prompt() -> str:
-    """Get custom system prompt for triage agent from file."""
-    current_file = Path(__file__)
-    project_root = current_file.parent.parent.parent.parent
-    prompt_path = project_root / "system_prompts" / "triage_agent.md"
-
-    if not prompt_path.exists():
-        raise FileNotFoundError(f"Required system prompt file not found: {prompt_path}")
-
-    return prompt_path.read_text(encoding="utf-8")
-
-
-def _create_mcp_enabled_geometry_agent(
-    monitoring_callback: Optional[Any] = None,
-) -> Any:
-    """
-    Create geometry agent using existing standalone implementation.
-
-    Following smolagents best practices, this imports and configures
-    the standalone geometry agent for use in managed_agents.
-
-    Args:
-        monitoring_callback: Optional callback for real-time monitoring
-
-    Returns:
-        SmolagentsGeometryAgent instance configured for managed_agents
-    """
-    logger.info("Creating geometry agent using standalone implementation")
-
-    from .geometry_agent_smolagents import create_geometry_agent
-
-    return create_geometry_agent(
-        monitoring_callback=monitoring_callback,
-    )
-
-
-def _create_coordination_tools() -> List:
-    """Create tools for coordination and state management."""
-
-    # Import the CORRECTED context-based recall tools from memory_tools
-    from ..tools.memory_tools import delegate_element_history_query, create_two_step_delegation_task
-
-    @tool
-    def reset_agent_memories() -> str:
-        """
-        Reset all agent conversation memories to start fresh.
-
-        Use this when the user explicitly wants to start a completely new design
-        or when there are memory-related issues that need clearing.
-
-        Returns:
-            Confirmation message about the reset
-        """
-        try:
-            # This is a placeholder - actual reset happens at the wrapper level
-            # when the user types 'reset' in the CLI
-            return (
-                "To reset agent memories, please type 'reset' in the command line interface. "
-                "This will clear all conversation history and component registry for a fresh start."
-            )
-        except Exception as e:
-            return f"Reset information: {e}"
-
-    @tool
-    def check_design_state() -> dict:
-        """
-        Check current bridge design state and progress.
-
-        Returns:
-            Current design state dictionary
-        """
-        # State is tracked via native smolagents memory
-        # This is a placeholder that would integrate with actual state tracking
-        return {
-            "status": "Design state tracking via native smolagents memory",
-            "note": "Use geometry memory tools to check previous design decisions",
-        }
-
-    @tool
-    def update_design_phase(phase: str, details: str) -> str:
-        """
-        Update the current design phase and log progress.
-
-        Args:
-            phase: Current phase name (e.g., "conceptual", "detailed", "structural")
-            details: Details about the phase progress
-
-        Returns:
-            Confirmation message
-        """
-        # Phase updates are automatically tracked in smolagents conversation memory
-        logger.info(f"Design phase updated to: {phase}. Details: {details}")
-        return f"Design phase updated to '{phase}'"
-
-    @tool
-    def debug_component_tracking() -> str:
-        """
-        Debug tool to show autonomous geometry agent state.
-
-        REFACTORED: Now shows the autonomous geometry agent's internal state
-        instead of shared component tracking cache.
-
-        Returns:
-            Debug information about geometry agent state
-        """
-        try:
-            debug_info = []
-            debug_info.append("=== AUTONOMOUS GEOMETRY AGENT DEBUG ===")
-            debug_info.append("Component tracking: Handled internally by geometry agent")
-
-            # Note: We can't directly access the geometry agent's internal cache from here
-            # because it's encapsulated. This is by design for the autonomous architecture.
-            debug_info.append("\\nTo see component details, delegate a task to the geometry agent")
-            debug_info.append("that asks it to report its internal component state.")
-
-            debug_info.append("\\n=== END DEBUG ===")
-
-            result = "\\n".join(debug_info)
-            logger.info("🐛 Autonomous geometry agent debug info requested")
-            return result
-
-        except Exception as e:
-            logger.error(f"❌ Error in debug tool: {e}")
-            return f"Debug tool error: {e}"
-
-    # CRITICAL: Return CORRECTED context-based recall tools for true smol-agents native solution
-    return [
-        reset_agent_memories,
-        check_design_state,
-        update_design_phase,
-        debug_component_tracking,
-        # CORRECTED: True smol-agents delegation tools (no manual memory parsing)
-        delegate_element_history_query,
-        create_two_step_delegation_task,
-    ]
-
-
-# REFACTORED: Removed _create_geometry_memory_tools function entirely
-# The geometry agent is now autonomous and handles its own memory/context
-
-
-def _create_registry_tools(component_registry: Any) -> List:
-    """
-    Create tools for component registry integration.
-
-    NOTE: The component registry is orthogonal to the autonomous agent architecture.
-    It serves as a cross-agent communication mechanism and external component tracking,
-    while the geometry agent's internal_component_cache handles autonomous context resolution.
-
-    This separation allows:
-    - Autonomous operation: Agent resolves context internally
-    - Cross-agent communication: Registry enables material/structural agents to access geometry
-    - External integration: Registry provides API for external tools/monitoring
-    """
-
-    @tool
-    def register_bridge_component(component_type: str, component_id: str, data: dict) -> str:
-        """
-        Register a bridge component in the cross-agent registry.
-
-        Args:
-            component_type: Type of component (e.g., "deck", "support", "cable")
-            component_id: Unique identifier for the component
-            data: Component data including geometry reference
-
-        Returns:
-            Registration confirmation
-        """
-        component_registry.register_component(
-            name=f"{component_type}_{component_id}",
-            data={"type": component_type, "id": component_id, **data},
-        )
-        return f"Registered {component_type} component: {component_id}"
-
-    @tool
-    def list_bridge_components(component_type: Optional[str] = None) -> dict:
-        """
-        List registered bridge components.
-
-        Args:
-            component_type: Optional filter by component type
-
-        Returns:
-            Dictionary of registered components
-        """
-        all_components = component_registry.get_all_components()
-
-        if component_type:
-            filtered = {k: v for k, v in all_components.items() if v.get("type") == component_type}
-            return filtered
-
-        return all_components
-
-    return [register_bridge_component, list_bridge_components]
-
-
-# Material and structural analysis agents can be added here if needed
-
-
-class ResponseCompatibilityWrapper:
-    """
-    Wrapper to provide .success and .message attributes for backward compatibility.
-
-    Smolagents agents return various types (AgentText, dict, str), but the existing
-    interface expects response objects with .success and .message attributes.
-    """
-
-    def __init__(self, result: Any, success: bool = True, error_type: Optional[str] = None):
-        """Initialize compatibility wrapper."""
-        self.result = result
-        self.success = success
-        self.error = error_type
-
-        # Extract message from various result types
-        if hasattr(result, "text"):
-            self.message = result.text
-        elif isinstance(result, dict):
-            self.message = result.get("message", str(result))
-        elif isinstance(result, str):
-            self.message = result
-        else:
-            self.message = str(result)
-
-        # Set data for backward compatibility
-        self.data = result if isinstance(result, dict) else {"result": result}
-
-
-# Optional: Create a wrapper for backward compatibility during transition
-class TriageSystemWrapper:
-    """
-    Wrapper to provide backward compatibility during transition.
-
-    This allows gradual migration from the old TriageAgent API to the new
-    smolagents-native pattern.
-    """
-
-    def __init__(
-        self, component_registry: Optional[Any] = None, monitoring_callback: Optional[Any] = None
-    ):
-        """Initialize wrapper with smolagents manager and ManagedAgent instances."""
-        # Create the triage manager with proper managed_agents
-        model = ModelProvider.get_model("triage")
-
-        # Create coordination tools
-        basic_coordination_tools = _create_coordination_tools()
-        manager_tools = basic_coordination_tools
-
-        # Create managed agents using factory functions
-        geometry_monitor = None
-        rational_monitor = None
-
-        if monitoring_callback:
-            if (
-                callable(monitoring_callback)
-                and hasattr(monitoring_callback, "__name__")
-                and "create" in monitoring_callback.__name__
-            ):
-                geometry_monitor = monitoring_callback("geometry_agent")
-                rational_monitor = monitoring_callback("rational_agent")
-            else:
-                from ..monitoring.agent_monitor import create_monitor_callback
-
-                geometry_monitor = create_monitor_callback("geometry_agent", monitoring_callback)
-                rational_monitor = create_monitor_callback("rational_agent", monitoring_callback)
-
-        # Create agents using the updated factory functions (returns agents directly)
-        self.geometry_agent = _create_mcp_enabled_geometry_agent(
-            monitoring_callback=geometry_monitor,
-        )
-
-        self.rational_agent = create_rational_agent(monitoring_callback=rational_monitor)
-
-        # Create triage manager with managed_agents and memory tracking
-        manager_step_callbacks = [track_design_changes]
-        if monitoring_callback:
-            if (
-                callable(monitoring_callback)
-                and hasattr(monitoring_callback, "__name__")
-                and "create" in monitoring_callback.__name__
-            ):
-                triage_monitor = monitoring_callback("triage_agent")
-            else:
-                from ..monitoring.agent_monitor import create_monitor_callback
-
-                triage_monitor = create_monitor_callback("triage_agent", monitoring_callback)
-            manager_step_callbacks.append(triage_monitor)
-
-        self.manager = CodeAgent(
-            tools=manager_tools,
-            model=model,
-            name="triage_agent",
-            description="Coordinates bridge design tasks by delegating to specialized agents",
-            max_steps=6,
-            step_callbacks=manager_step_callbacks,
-            additional_authorized_imports=["typing", "json", "datetime"],
-            managed_agents=[self.geometry_agent, self.rational_agent],
-        )
-
-        self.component_registry = component_registry
-        self.logger = logger
-
-        logger.info("✅ Created TriageSystemWrapper with proper managed_agents pattern")
-
-    def handle_design_request(
-        self, request: str, gaze_id: Optional[str] = None
-    ) -> ResponseCompatibilityWrapper:
-        """
-        Handle design request using native smolagents delegation.
-
-        Args:
-            request: Human designer's request
-            gaze_id: Optional gaze context from VizorListener (e.g., "dynamic_003")
-
-        Returns:
-            ResponseCompatibilityWrapper for backward compatibility
-        """
-        try:
-            # Use the manager agent for coordinated multi-agent workflow
-            logger.info("🤖 Using manager agent for coordinated design workflow")
-
-            # Add gaze context to the request if available
-            enhanced_request = request
-            if gaze_id and self._validate_gaze_id(gaze_id):
-                enhanced_request = f"{request}\n\nGaze context: focusing on object {gaze_id}"
-
-            # Let smolagents handle the coordination automatically
-            result = self.manager.run(enhanced_request)
-
-            logger.info("✅ Smolagents coordination completed successfully")
-            return ResponseCompatibilityWrapper(result, success=True)
-
-        except Exception as e:
-            logger.error(f"Manager coordination failed: {e}")
-            error_result = {
-                "error": str(e),
-                "workflow_status": "failed",
-                "error_type": type(e).__name__,
-            }
-            return ResponseCompatibilityWrapper(
-                error_result, success=False, error_type=type(e).__name__
-            )
-
-    def _validate_gaze_id(self, gaze_id: str) -> bool:
-        """
-        Validate gaze ID follows expected dynamic_XXX format.
-
-        Args:
-            gaze_id: Gaze ID string from VizorListener
-
-        Returns:
-            True if valid format, False otherwise
-        """
-        import re
-
-        return bool(re.match(r"^dynamic_\d{3}$", gaze_id))
-
-    def get_status(self) -> Dict[str, Any]:
-        """Get status of the triage system."""
-        return {
-            "triage": {
-                "initialized": True,
-                "type": "smolagents_managed_agents",
-                "managed_agents": 2,  # managed_geometry + managed_rational
-                "max_steps": self.manager.max_steps,
-            },
-            "geometry_agent": {
-                "initialized": hasattr(self, "geometry_agent") and self.geometry_agent is not None,
-                "type": (
-                    type(self.geometry_agent).__name__
-                    if hasattr(self, "geometry_agent")
-                    else "Unknown"
-                ),
-                "name": "geometry_agent",
-                "mcp_integration": "enabled",
-            },
-            "rational_agent": {
-                "initialized": hasattr(self, "rational_agent") and self.rational_agent is not None,
-                "type": (
-                    type(self.rational_agent).__name__
-                    if hasattr(self, "rational_agent")
-                    else "Unknown"
-                ),
-                "name": "rational_agent",
-                "level_validation": "enabled",
-            },
-        }
-
-    def reset_all_agents(self) -> None:
-        """Reset all agents by clearing their conversation memory."""
-        try:
-            # Reset the main triage agent memory
-            if hasattr(self.manager, "memory") and hasattr(self.manager.memory, "steps"):
-                steps_cleared = len(self.manager.memory.steps)
-                self.manager.memory.steps.clear()
-                logger.info(f"✅ Cleared {steps_cleared} triage agent memory steps")
-
-            # Reset managed agents memory
-            if hasattr(self.manager, "managed_agents") and self.manager.managed_agents:
-                for i, agent in enumerate(self.manager.managed_agents):
-                    agent_name = getattr(agent, "name", f"agent_{i}")
-
-                    # Reset agent memory directly
-                    if hasattr(agent, "memory") and hasattr(agent.memory, "steps"):
-                        steps_cleared = len(agent.memory.steps)
-                        agent.memory.steps.clear()
-                        logger.info(f"✅ Cleared {steps_cleared} {agent_name} memory steps")
-
-                    # Special handling for geometry agent's internal component cache
-                    if hasattr(agent, "_wrapper"):
-                        wrapper = agent._wrapper
-                        if hasattr(wrapper, "internal_component_cache"):
-                            cache_cleared = len(wrapper.internal_component_cache)
-                            wrapper.internal_component_cache.clear()
-                            logger.info(
-                                f"✅ Cleared {cache_cleared} {agent_name} component cache entries"
-                            )
-
-            logger.info("🔄 All agent memories have been reset - starting fresh session")
-
-        except Exception as e:
-            logger.warning(f"⚠️ Error during agent reset: {e}")
-            logger.info("🔄 Reset completed with warnings")
-
-    def transfer_geometry_memory(self, element_filter: Optional[str] = None) -> bool:
-        """
-        Transfer design memory from geometry agent to triage agent.
-
-        Uses smolagents native memory.steps transfer pattern from documentation
-        to share design history between agents for coordination purposes.
-
-        Args:
-            element_filter: Optional element ID to filter transfer
-
-        Returns:
-            True if transfer successful, False otherwise
-        """
-        try:
-            from ..memory import transfer_agent_memory
-
-            logger.info("🔄 Transferring geometry memory to triage agent")
-
-            # Get the actual geometry agent from wrapper if needed
-            geometry_agent = self.geometry_agent
-            if hasattr(geometry_agent, "_wrapper"):
-                source_agent = geometry_agent._wrapper.agent
-            else:
-                source_agent = geometry_agent
-
-            # Transfer to triage manager
-            success = transfer_agent_memory(
-                source_agent=source_agent, target_agent=self.manager, element_filter=element_filter
-            )
-
-            if success:
-                logger.info("✅ Geometry memory transfer completed successfully")
-            else:
-                logger.warning("⚠️ No geometry memory found to transfer")
-
-            return success
-
-        except Exception as e:
-            logger.error(f"❌ Memory transfer failed: {e}")
-            return False
-
-    def query_element_original_state(self, element_id: str) -> Optional[Dict[str, Any]]:
-        """
-        Query original element state across all agents.
-
-        Searches both triage and geometry agent memory for original element values.
-        Solves the core use case: "What was element 002's original length?"
-
-        Args:
-            element_id: Element identifier to query
-
-        Returns:
-            Dictionary with original state information, or None if not found
-        """
-        try:
-            from ..memory import get_original_element_state
-
-            logger.debug(f"🔍 Querying original state for element {element_id}")
-
-            # First check triage agent memory (may have transferred geometry memory)
-            triage_result = get_original_element_state(self.manager, element_id)
-            if triage_result:
-                logger.info(f"✅ Found original state in triage agent memory")
-                return triage_result
-
-            # Then check geometry agent memory directly
-            geometry_agent = self.geometry_agent
-            if hasattr(geometry_agent, "_wrapper"):
-                geometry_result = get_original_element_state(
-                    geometry_agent._wrapper.agent, element_id
-                )
-            else:
-                geometry_result = get_original_element_state(geometry_agent, element_id)
-
-            if geometry_result:
-                logger.info(f"✅ Found original state in geometry agent memory")
-                return geometry_result
-
-            logger.debug(f"🔍 No original state found for element {element_id}")
-            return None
-
-        except Exception as e:
-            logger.error(f"❌ Error querying element original state: {e}")
-            return None
-
-    def get_design_history_summary(self) -> Dict[str, Any]:
-        """
-        Get comprehensive design history summary from all agents.
-
-        Provides overview of design activity, element modifications, and memory health
-        across the entire triage system.
-
-        Returns:
-            Dictionary with design history summary and statistics
-        """
-        try:
-            from ..memory import get_memory_statistics, get_element_changes_count
-
-            logger.debug("📊 Generating design history summary")
-
-            summary = {"triage_agent": {}, "geometry_agent": {}, "overall_statistics": {}}
-
-            # Get triage agent statistics
-            summary["triage_agent"] = get_memory_statistics(self.manager)
-            summary["triage_agent"]["agent_role"] = "coordination"
-
-            # Get geometry agent statistics
-            geometry_agent = self.geometry_agent
-            if hasattr(geometry_agent, "_wrapper"):
-                summary["geometry_agent"] = get_memory_statistics(geometry_agent._wrapper.agent)
-                geometry_changes = get_element_changes_count(geometry_agent._wrapper.agent)
-            else:
-                summary["geometry_agent"] = get_memory_statistics(geometry_agent)
-                geometry_changes = get_element_changes_count(geometry_agent)
-
-            summary["geometry_agent"]["agent_role"] = "execution"
-
-            # Calculate overall statistics
-            total_steps = summary["triage_agent"].get("total_steps", 0) + summary[
-                "geometry_agent"
-            ].get("total_steps", 0)
-
-            total_design_changes = summary["triage_agent"].get("design_changes", 0) + summary[
-                "geometry_agent"
-            ].get("design_changes", 0)
-
-            summary["overall_statistics"] = {
-                "total_memory_steps": total_steps,
-                "total_design_changes": total_design_changes,
-                "elements_modified": geometry_changes,
-                "system_health": {
-                    "has_design_activity": total_design_changes > 0,
-                    "memory_coordination": "active" if total_steps > 0 else "inactive",
-                    "agents_with_memory": sum(
-                        1
-                        for stats in [summary["triage_agent"], summary["geometry_agent"]]
-                        if stats.get("total_steps", 0) > 0
-                    ),
-                },
-            }
-
-            logger.info(
-                f"📊 Design history summary: {total_design_changes} changes across {len(geometry_changes)} elements"
-            )
-            return summary
-
-        except Exception as e:
-            logger.error(f"❌ Error generating design history summary: {e}")
-            return {"error": str(e)}
-=======
-"""
-Simplified Triage Agent using native smolagents ManagedAgent pattern.
-
-This module provides a factory function that creates a triage system
-following smolagents best practices, using native agent delegation
-instead of custom coordination code.
-"""
-
-from pathlib import Path
-from typing import Any, Dict, List, Optional, Generator
-
-from smolagents import CodeAgent, tool
-
-from ..config.logging_config import get_logger
-from ..config.model_config import ModelProvider
-from ..memory import track_design_changes
-from ..monitoring.workshop_logging import add_workshop_logging
-from .rational_smolagents import create_rational_agent
-
-# NOTE: Voice capabilities moved to bridge_chat_agent.py (chat-supervisor pattern)
-# The triage agent is now purely for bridge design coordination without voice/chat handling
-
-# OLD FILE-BASED MEMORY TOOLS - COMMENTED OUT, USING NATIVE MEMORY INSTEAD
-# from ..tools.memory_tools import clear_memory, recall, remember, search_memory
-
-logger = get_logger(__name__)
-
-
-def create_triage_system(
-    component_registry: Optional[Any] = None,
-    model_name: str = "triage",
-    monitoring_callback: Optional[Any] = None,
-    **kwargs,
-) -> CodeAgent:
-    """
-    Create triage system using smolagents ManagedAgent pattern.
-
-    This replaces the 600+ line TriageAgent class with native smolagents
-    delegation. The manager agent automatically handles task routing and
-    context management between specialized agents.
-
-    Args:
-        component_registry: Registry for tracking components across agents
-        model_name: Model configuration name from settings
-        monitoring_callback: Optional callback for real-time monitoring
-        **kwargs: Additional arguments passed to CodeAgent
-
-    Returns:
-        CodeAgent configured as manager with specialized agents
-    """
-    # Get model
-    model = ModelProvider.get_model(model_name)
-
-    # REFACTORED: Removed shared component tracking - geometry agent is now autonomous
-
-    # Create autonomous geometry agent with full MCP access (proper smolagents pattern)
-    geometry_monitor = None
-    if monitoring_callback:
-        # Check if it's a remote callback factory or local callback
-        if (
-            callable(monitoring_callback)
-            and hasattr(monitoring_callback, "__name__")
-            and "create" in monitoring_callback.__name__
-        ):
-            # Remote monitoring factory - create callback for this agent
-            geometry_monitor = monitoring_callback("geometry_agent")
-        else:
-            # Local monitoring - use existing pattern
-            from ..monitoring.agent_monitor import create_monitor_callback
-
-            geometry_monitor = create_monitor_callback("geometry_agent", monitoring_callback)
-
-    geometry_agent = _create_mcp_enabled_geometry_agent(
-        monitoring_callback=geometry_monitor,
-    )
-
-
-    # Create rational agent for level validation
-    from .rational_smolagents import create_rational_agent
-
-    rational_monitor = None
-    if monitoring_callback:
-        # Check if it's a remote callback factory or local callback
-        if (
-            callable(monitoring_callback)
-            and hasattr(monitoring_callback, "__name__")
-            and "create" in monitoring_callback.__name__
-        ):
-            # Remote monitoring factory - create callback for this agent
-            rational_monitor = monitoring_callback("rational_agent")
-        else:
-            # Local monitoring - use existing pattern
-            from ..monitoring.agent_monitor import create_monitor_callback
-
-            rational_monitor = create_monitor_callback("rational_agent", monitoring_callback)
-
-    rational_agent = create_rational_agent(monitoring_callback=rational_monitor)
-
-    # Note: Material and structural analysis can be added as separate agents if needed
-
-    # Create manager agent first (without old file-based memory tools)
-    # OLD FILE-BASED MEMORY TOOLS - COMMENTED OUT, USING NATIVE MEMORY INSTEAD
-    # memory_tools = [remember, recall, search_memory, clear_memory]
-    memory_tools = []  # Using native smolagents memory via geometry memory tools instead
-    basic_coordination_tools = _create_coordination_tools()
-
-    # SIMPLIFIED: Manager tools without placeholder tools - delegate to specialized agents
-    manager_tools = basic_coordination_tools + memory_tools
-
-    # Create manager agent with managed_agents pattern (smolagents best practice)
-    # Extract max_steps from kwargs to avoid duplicate parameter error
-    max_steps = kwargs.pop(
-        "max_steps", 6
-    )  # Increased to allow proper task completion and error handling
-
-    # Prepare step_callbacks for triage agent monitoring
-    # Add native smolagents memory tracking callback for design coordination
-    step_callbacks = kwargs.pop("step_callbacks", [])
-    step_callbacks.append(track_design_changes)
-
-    if monitoring_callback:
-        # Check if it's a remote callback factory or local callback
-        if (
-            callable(monitoring_callback)
-            and hasattr(monitoring_callback, "__name__")
-            and "create" in monitoring_callback.__name__
-        ):
-            # Remote monitoring factory - create callback for this agent
-            triage_monitor = monitoring_callback("triage_agent")
-        else:
-            # Local monitoring - use existing pattern
-            from ..monitoring.agent_monitor import create_monitor_callback
-
-            triage_monitor = create_monitor_callback("triage_agent", monitoring_callback)
-        step_callbacks.append(triage_monitor)
-
-    manager = CodeAgent(
-        tools=manager_tools,  # Coordination tools only
-        model=model,
-        name="triage_agent",
-        description="Coordinates bridge design tasks by delegating to specialized agents",
-        max_steps=max_steps,
-        step_callbacks=step_callbacks,
-        additional_authorized_imports=["typing", "json", "datetime"],
-        managed_agents=[geometry_agent, rational_agent],  # Pass ManagedAgent instances
-        **kwargs,
-    )
-
-    # REFACTORED: Removed geometry memory tools - geometry agent is now autonomous
-    # The geometry agent handles its own context resolution and memory management
-
-    # Append our custom system prompt to the default one
-    custom_prompt = get_triage_system_prompt()
-    manager.prompt_templates["system_prompt"] = (
-        manager.prompt_templates["system_prompt"] + "\n\n" + custom_prompt
-    )
-
-    # Add modular workshop logging - just 1 line!
-    add_workshop_logging(manager, "triage_agent")
-
-    logger.info("Created triage system with native smolagents delegation")
-    return manager
-
-
-def get_triage_system_prompt() -> str:
-    """Get custom system prompt for triage agent from file."""
-    current_file = Path(__file__)
-    project_root = current_file.parent.parent.parent.parent
-    prompt_path = project_root / "system_prompts" / "triage_agent.md"
-
-    if not prompt_path.exists():
-        raise FileNotFoundError(f"Required system prompt file not found: {prompt_path}")
-    
-    return prompt_path.read_text(encoding="utf-8")
-
-
-def _create_mcp_enabled_geometry_agent(
-    monitoring_callback: Optional[Any] = None,
-) -> Any:
-    """
-    Create geometry agent using existing standalone implementation.
-
-    Following smolagents best practices, this imports and configures
-    the standalone geometry agent for use in managed_agents.
-
-    Args:
-        monitoring_callback: Optional callback for real-time monitoring
-
-    Returns:
-        SmolagentsGeometryAgent instance configured for managed_agents
-    """
-    logger.info("Creating geometry agent using standalone implementation")
-
-    from .geometry_agent_smolagents import create_geometry_agent
-
-    return create_geometry_agent(
-        monitoring_callback=monitoring_callback,
-    )
-
-
-def _create_coordination_tools() -> List:
-    """Create tools for coordination and state management."""
-
-    # Import the CORRECTED context-based recall tools from memory_tools
-    from ..tools.memory_tools import delegate_element_history_query, create_two_step_delegation_task
-
-    @tool
-    def reset_agent_memories() -> str:
-        """
-        Reset all agent conversation memories to start fresh.
-
-        Use this when the user explicitly wants to start a completely new design
-        or when there are memory-related issues that need clearing.
-
-        Returns:
-            Confirmation message about the reset
-        """
-        try:
-            # This is a placeholder - actual reset happens at the wrapper level
-            # when the user types 'reset' in the CLI
-            return (
-                "To reset agent memories, please type 'reset' in the command line interface. "
-                "This will clear all conversation history and component registry for a fresh start."
-            )
-        except Exception as e:
-            return f"Reset information: {e}"
-
-    @tool
-    def check_design_state() -> dict:
-        """
-        Check current bridge design state and progress.
-
-        Returns:
-            Current design state dictionary
-        """
-        # State is tracked via native smolagents memory
-        # This is a placeholder that would integrate with actual state tracking
-        return {
-            "status": "Design state tracking via native smolagents memory",
-            "note": "Use geometry memory tools to check previous design decisions",
-        }
-
-    @tool
-    def update_design_phase(phase: str, details: str) -> str:
-        """
-        Update the current design phase and log progress.
-
-        Args:
-            phase: Current phase name (e.g., "conceptual", "detailed", "structural")
-            details: Details about the phase progress
-
-        Returns:
-            Confirmation message
-        """
-        # Phase updates are automatically tracked in smolagents conversation memory
-        logger.info(f"Design phase updated to: {phase}. Details: {details}")
-        return f"Design phase updated to '{phase}'"
-
-    @tool
-    def debug_component_tracking() -> str:
-        """
-        Debug tool to show autonomous geometry agent state.
-
-        REFACTORED: Now shows the autonomous geometry agent's internal state
-        instead of shared component tracking cache.
-
-        Returns:
-            Debug information about geometry agent state
-        """
-        try:
-            debug_info = []
-            debug_info.append("=== AUTONOMOUS GEOMETRY AGENT DEBUG ===")
-            debug_info.append("Component tracking: Handled internally by geometry agent")
-
-            # Note: We can't directly access the geometry agent's internal cache from here
-            # because it's encapsulated. This is by design for the autonomous architecture.
-            debug_info.append("\\nTo see component details, delegate a task to the geometry agent")
-            debug_info.append("that asks it to report its internal component state.")
-
-            debug_info.append("\\n=== END DEBUG ===")
-
-            result = "\\n".join(debug_info)
-            logger.info("🐛 Autonomous geometry agent debug info requested")
-            return result
-
-        except Exception as e:
-            logger.error(f"❌ Error in debug tool: {e}")
-            return f"Debug tool error: {e}"
-
-    # CRITICAL: Return CORRECTED context-based recall tools for true smol-agents native solution
-    return [
-        reset_agent_memories,
-        check_design_state,
-        update_design_phase,
-        debug_component_tracking,
-        # CORRECTED: True smol-agents delegation tools (no manual memory parsing)
-        delegate_element_history_query,
-        create_two_step_delegation_task,
-    ]
-
-
-# REFACTORED: Removed _create_geometry_memory_tools function entirely
-# The geometry agent is now autonomous and handles its own memory/context
-
-
-def _create_registry_tools(component_registry: Any) -> List:
-    """
-    Create tools for component registry integration.
-
-    NOTE: The component registry is orthogonal to the autonomous agent architecture.
-    It serves as a cross-agent communication mechanism and external component tracking,
-    while the geometry agent's internal_component_cache handles autonomous context resolution.
-
-    This separation allows:
-    - Autonomous operation: Agent resolves context internally
-    - Cross-agent communication: Registry enables material/structural agents to access geometry
-    - External integration: Registry provides API for external tools/monitoring
-    """
-
-    @tool
-    def register_bridge_component(component_type: str, component_id: str, data: dict) -> str:
-        """
-        Register a bridge component in the cross-agent registry.
-
-        Args:
-            component_type: Type of component (e.g., "deck", "support", "cable")
-            component_id: Unique identifier for the component
-            data: Component data including geometry reference
-
-        Returns:
-            Registration confirmation
-        """
-        component_registry.register_component(
-            name=f"{component_type}_{component_id}",
-            data={"type": component_type, "id": component_id, **data},
-        )
-        return f"Registered {component_type} component: {component_id}"
-
-    @tool
-    def list_bridge_components(component_type: Optional[str] = None) -> dict:
-        """
-        List registered bridge components.
-
-        Args:
-            component_type: Optional filter by component type
-
-        Returns:
-            Dictionary of registered components
-        """
-        all_components = component_registry.get_all_components()
-
-        if component_type:
-            filtered = {k: v for k, v in all_components.items() if v.get("type") == component_type}
-            return filtered
-
-        return all_components
-
-    return [register_bridge_component, list_bridge_components]
-
-
-# Material and structural analysis agents can be added here if needed
-
-
-class ResponseCompatibilityWrapper:
-    """
-    Wrapper to provide .success and .message attributes for backward compatibility.
-
-    Smolagents agents return various types (AgentText, dict, str), but the existing
-    interface expects response objects with .success and .message attributes.
-    """
-
-    def __init__(self, result: Any, success: bool = True, error_type: Optional[str] = None):
-        """Initialize compatibility wrapper."""
-        self.result = result
-        self.success = success
-        self.error = error_type
-
-        # Extract message from various result types
-        if hasattr(result, "text"):
-            self.message = result.text
-        elif isinstance(result, dict):
-            self.message = result.get("message", str(result))
-        elif isinstance(result, str):
-            self.message = result
-        else:
-            self.message = str(result)
-
-        # Set data for backward compatibility
-        self.data = result if isinstance(result, dict) else {"result": result}
-
-
-# Optional: Create a wrapper for backward compatibility during transition
-class TriageSystemWrapper:
-    """
-    Wrapper to provide backward compatibility during transition.
-
-    This allows gradual migration from the old TriageAgent API to the new
-    smolagents-native pattern.
-    """
-
-    def __init__(
-        self, component_registry: Optional[Any] = None, monitoring_callback: Optional[Any] = None
-    ):
-        """Initialize wrapper with smolagents manager and ManagedAgent instances."""
-        # Create the triage manager with proper managed_agents
-        model = ModelProvider.get_model("triage")
-
-        # Create coordination tools
-        basic_coordination_tools = _create_coordination_tools()
-        manager_tools = basic_coordination_tools
-
-        # Create managed agents using factory functions
-        geometry_monitor = None
-        rational_monitor = None
-
-        if monitoring_callback:
-            if (
-                callable(monitoring_callback)
-                and hasattr(monitoring_callback, "__name__")
-                and "create" in monitoring_callback.__name__
-            ):
-                geometry_monitor = monitoring_callback("geometry_agent")
-                rational_monitor = monitoring_callback("rational_agent")
-            else:
-                from ..monitoring.agent_monitor import create_monitor_callback
-
-                geometry_monitor = create_monitor_callback("geometry_agent", monitoring_callback)
-                rational_monitor = create_monitor_callback("rational_agent", monitoring_callback)
-
-        # Create agents using the updated factory functions (returns agents directly)
-        self.geometry_agent = _create_mcp_enabled_geometry_agent(
-            monitoring_callback=geometry_monitor,
-        )
-
-        self.rational_agent = create_rational_agent(monitoring_callback=rational_monitor)
-
-        # Create triage manager with managed_agents and memory tracking
-        manager_step_callbacks = [track_design_changes]
-        if monitoring_callback:
-            if (
-                callable(monitoring_callback)
-                and hasattr(monitoring_callback, "__name__")
-                and "create" in monitoring_callback.__name__
-            ):
-                triage_monitor = monitoring_callback("triage_agent")
-            else:
-                from ..monitoring.agent_monitor import create_monitor_callback
-
-                triage_monitor = create_monitor_callback("triage_agent", monitoring_callback)
-            manager_step_callbacks.append(triage_monitor)
-
-        self.manager = CodeAgent(
-            tools=manager_tools,
-            model=model,
-            name="triage_agent",
-            description="Coordinates bridge design tasks by delegating to specialized agents",
-            max_steps=6,
-            step_callbacks=manager_step_callbacks,
-            additional_authorized_imports=["typing", "json", "datetime"],
-            managed_agents=[self.geometry_agent, self.rational_agent],
-        )
-
-        self.component_registry = component_registry
-        self.logger = logger
-
-        # Add modular workshop logging - just 1 line!
-        add_workshop_logging(self.manager, "triage_agent")
-
-        logger.info("✅ Created TriageSystemWrapper with proper managed_agents pattern")
-
-    def handle_design_request(
-        self, request: str, gaze_id: Optional[str] = None
-    ) -> ResponseCompatibilityWrapper:
-        """
-        Handle design request using native smolagents delegation.
-
-        Args:
-            request: Human designer's request
-            gaze_id: Optional gaze context from VizorListener (e.g., "dynamic_003")
-
-        Returns:
-            ResponseCompatibilityWrapper for backward compatibility
-        """
-        try:
-            # Use the manager agent for coordinated multi-agent workflow
-            logger.info("🤖 Using manager agent for coordinated design workflow")
-
-            # Add gaze context to the request if available
-            enhanced_request = request
-            if gaze_id and self._validate_gaze_id(gaze_id):
-                enhanced_request = f"{request}\n\nGaze context: focusing on object {gaze_id}"
-
-            # Let smolagents handle the coordination automatically
-            result = self.manager.run(enhanced_request)
-
-            logger.info("✅ Smolagents coordination completed successfully")
-            return ResponseCompatibilityWrapper(result, success=True)
-
-        except Exception as e:
-            logger.error(f"Manager coordination failed: {e}")
-            error_result = {
-                "error": str(e),
-                "workflow_status": "failed",
-                "error_type": type(e).__name__,
-            }
-            return ResponseCompatibilityWrapper(
-                error_result, success=False, error_type=type(e).__name__
-            )
-
-    def _validate_gaze_id(self, gaze_id: str) -> bool:
-        """
-        Validate gaze ID follows expected dynamic_XXX format.
-
-        Args:
-            gaze_id: Gaze ID string from VizorListener
-
-        Returns:
-            True if valid format, False otherwise
-        """
-        import re
-
-        return bool(re.match(r"^dynamic_\d{3}$", gaze_id))
-
-    def get_status(self) -> Dict[str, Any]:
-        """Get status of the triage system."""
-        return {
-            "triage": {
-                "initialized": True,
-                "type": "smolagents_managed_agents",
-                "managed_agents": 2,  # managed_geometry + managed_rational
-                "max_steps": self.manager.max_steps,
-            },
-            "geometry_agent": {
-                "initialized": hasattr(self, "geometry_agent") and self.geometry_agent is not None,
-                "type": (
-                    type(self.geometry_agent).__name__
-                    if hasattr(self, "geometry_agent")
-                    else "Unknown"
-                ),
-                "name": "geometry_agent",
-                "mcp_integration": "enabled",
-            },
-            "rational_agent": {
-                "initialized": hasattr(self, "rational_agent") and self.rational_agent is not None,
-                "type": (
-                    type(self.rational_agent).__name__
-                    if hasattr(self, "rational_agent")
-                    else "Unknown"
-                ),
-                "name": "rational_agent",
-                "level_validation": "enabled",
-            },
-        }
-
-    def reset_all_agents(self) -> None:
-        """Reset all agents by clearing their conversation memory."""
-        try:
-            # Reset the main triage agent memory
-            if hasattr(self.manager, "memory") and hasattr(self.manager.memory, "steps"):
-                steps_cleared = len(self.manager.memory.steps)
-                self.manager.memory.steps.clear()
-                logger.info(f"✅ Cleared {steps_cleared} triage agent memory steps")
-
-            # Reset managed agents memory
-            if hasattr(self.manager, "managed_agents") and self.manager.managed_agents:
-                for i, agent in enumerate(self.manager.managed_agents):
-                    agent_name = getattr(agent, "name", f"agent_{i}")
-
-                    # Reset agent memory directly
-                    if hasattr(agent, "memory") and hasattr(agent.memory, "steps"):
-                        steps_cleared = len(agent.memory.steps)
-                        agent.memory.steps.clear()
-                        logger.info(f"✅ Cleared {steps_cleared} {agent_name} memory steps")
-
-                    # Special handling for geometry agent's internal component cache
-                    if hasattr(agent, "_wrapper"):
-                        wrapper = agent._wrapper
-                        if hasattr(wrapper, "internal_component_cache"):
-                            cache_cleared = len(wrapper.internal_component_cache)
-                            wrapper.internal_component_cache.clear()
-                            logger.info(
-                                f"✅ Cleared {cache_cleared} {agent_name} component cache entries"
-                            )
-
-            logger.info("🔄 All agent memories have been reset - starting fresh session")
-
-        except Exception as e:
-            logger.warning(f"⚠️ Error during agent reset: {e}")
-            logger.info("🔄 Reset completed with warnings")
-
-    def transfer_geometry_memory(self, element_filter: Optional[str] = None) -> bool:
-        """
-        Transfer design memory from geometry agent to triage agent.
-
-        Uses smolagents native memory.steps transfer pattern from documentation
-        to share design history between agents for coordination purposes.
-
-        Args:
-            element_filter: Optional element ID to filter transfer
-
-        Returns:
-            True if transfer successful, False otherwise
-        """
-        try:
-            from ..memory import transfer_agent_memory
-
-            logger.info("🔄 Transferring geometry memory to triage agent")
-
-            # Get the actual geometry agent from wrapper if needed
-            geometry_agent = self.geometry_agent
-            if hasattr(geometry_agent, "_wrapper"):
-                source_agent = geometry_agent._wrapper.agent
-            else:
-                source_agent = geometry_agent
-
-            # Transfer to triage manager
-            success = transfer_agent_memory(
-                source_agent=source_agent, target_agent=self.manager, element_filter=element_filter
-            )
-
-            if success:
-                logger.info("✅ Geometry memory transfer completed successfully")
-            else:
-                logger.warning("⚠️ No geometry memory found to transfer")
-
-            return success
-
-        except Exception as e:
-            logger.error(f"❌ Memory transfer failed: {e}")
-            return False
-
-    def query_element_original_state(self, element_id: str) -> Optional[Dict[str, Any]]:
-        """
-        Query original element state across all agents.
-
-        Searches both triage and geometry agent memory for original element values.
-        Solves the core use case: "What was element 002's original length?"
-
-        Args:
-            element_id: Element identifier to query
-
-        Returns:
-            Dictionary with original state information, or None if not found
-        """
-        try:
-            from ..memory import get_original_element_state
-
-            logger.debug(f"🔍 Querying original state for element {element_id}")
-
-            # First check triage agent memory (may have transferred geometry memory)
-            triage_result = get_original_element_state(self.manager, element_id)
-            if triage_result:
-                logger.info(f"✅ Found original state in triage agent memory")
-                return triage_result
-
-            # Then check geometry agent memory directly
-            geometry_agent = self.geometry_agent
-            if hasattr(geometry_agent, "_wrapper"):
-                geometry_result = get_original_element_state(
-                    geometry_agent._wrapper.agent, element_id
-                )
-            else:
-                geometry_result = get_original_element_state(geometry_agent, element_id)
-
-            if geometry_result:
-                logger.info(f"✅ Found original state in geometry agent memory")
-                return geometry_result
-
-            logger.debug(f"🔍 No original state found for element {element_id}")
-            return None
-
-        except Exception as e:
-            logger.error(f"❌ Error querying element original state: {e}")
-            return None
-
-    def get_design_history_summary(self) -> Dict[str, Any]:
-        """
-        Get comprehensive design history summary from all agents.
-
-        Provides overview of design activity, element modifications, and memory health
-        across the entire triage system.
-
-        Returns:
-            Dictionary with design history summary and statistics
-        """
-        try:
-            from ..memory import get_memory_statistics, get_element_changes_count
-
-            logger.debug("📊 Generating design history summary")
-
-            summary = {"triage_agent": {}, "geometry_agent": {}, "overall_statistics": {}}
-
-            # Get triage agent statistics
-            summary["triage_agent"] = get_memory_statistics(self.manager)
-            summary["triage_agent"]["agent_role"] = "coordination"
-
-            # Get geometry agent statistics
-            geometry_agent = self.geometry_agent
-            if hasattr(geometry_agent, "_wrapper"):
-                summary["geometry_agent"] = get_memory_statistics(geometry_agent._wrapper.agent)
-                geometry_changes = get_element_changes_count(geometry_agent._wrapper.agent)
-            else:
-                summary["geometry_agent"] = get_memory_statistics(geometry_agent)
-                geometry_changes = get_element_changes_count(geometry_agent)
-
-            summary["geometry_agent"]["agent_role"] = "execution"
-
-            # Calculate overall statistics
-            total_steps = summary["triage_agent"].get("total_steps", 0) + summary[
-                "geometry_agent"
-            ].get("total_steps", 0)
-
-            total_design_changes = summary["triage_agent"].get("design_changes", 0) + summary[
-                "geometry_agent"
-            ].get("design_changes", 0)
-
-            summary["overall_statistics"] = {
-                "total_memory_steps": total_steps,
-                "total_design_changes": total_design_changes,
-                "elements_modified": geometry_changes,
-                "system_health": {
-                    "has_design_activity": total_design_changes > 0,
-                    "memory_coordination": "active" if total_steps > 0 else "inactive",
-                    "agents_with_memory": sum(
-                        1
-                        for stats in [summary["triage_agent"], summary["geometry_agent"]]
-                        if stats.get("total_steps", 0) > 0
-                    ),
-                },
-            }
-
-            logger.info(
-                f"📊 Design history summary: {total_design_changes} changes across {len(geometry_changes)} elements"
-            )
-            return summary
-
-        except Exception as e:
-            logger.error(f"❌ Error generating design history summary: {e}")
-            return {"error": str(e)}
-
-
-# NOTE: Voice capabilities moved to bridge_chat_agent.py using chat-supervisor pattern
-# This file now focuses purely on bridge design coordination without voice/chat handling
-
-
-# CLI entry point (voice moved to bridge_chat_agent.py)
-if __name__ == "__main__":
-    import sys
-    
-    print("🌉 Bridge Design Triage Agent (Supervisor)")
-    print("=" * 50)
-    print("NOTE: This is the pure bridge design supervisor.")
-    print("For voice/chat interface, use:")
-    print("  python launch_voice_agent.py           # Chat-supervisor pattern")
-    print("  python launch_voice_agent.py text      # Text interface")
-    print()
-    print("This module provides:")
-    print("  - BridgeDesignSupervisor: Pure coordination logic")
-    print("  - TriageSystemWrapper: Backward compatibility")
-    print("  - Factory functions for supervisor creation")
-    print()
-    print("Architecture: Chat-Supervisor Pattern")
-    print("  💬 Chat: bridge_chat_agent.py (Gemini Live API)")
-    print("  🔧 Supervisor: triage_agent_smolagents.py (Bridge design)")
-    print("  🎯 Integration: Tools connect chat to supervisor")
->>>>>>> 69a77964
+"""
+Simplified Triage Agent using native smolagents ManagedAgent pattern.
+
+This module provides a factory function that creates a triage system
+following smolagents best practices, using native agent delegation
+instead of custom coordination code.
+"""
+
+from pathlib import Path
+from typing import Any, Dict, List, Optional, Generator
+
+from smolagents import CodeAgent, tool
+
+from ..config.logging_config import get_logger
+from ..config.model_config import ModelProvider
+from ..memory import track_design_changes
+from ..monitoring.workshop_logging import add_workshop_logging
+from .rational_smolagents import create_rational_agent
+
+# NOTE: Voice capabilities moved to bridge_chat_agent.py (chat-supervisor pattern)
+# The triage agent is now purely for bridge design coordination without voice/chat handling
+
+# OLD FILE-BASED MEMORY TOOLS - COMMENTED OUT, USING NATIVE MEMORY INSTEAD
+# from ..tools.memory_tools import clear_memory, recall, remember, search_memory
+
+logger = get_logger(__name__)
+
+
+def create_triage_system(
+    component_registry: Optional[Any] = None,
+    model_name: str = "triage",
+    monitoring_callback: Optional[Any] = None,
+    **kwargs,
+) -> CodeAgent:
+    """
+    Create triage system using smolagents ManagedAgent pattern.
+
+    This replaces the 600+ line TriageAgent class with native smolagents
+    delegation. The manager agent automatically handles task routing and
+    context management between specialized agents.
+
+    Args:
+        component_registry: Registry for tracking components across agents
+        model_name: Model configuration name from settings
+        monitoring_callback: Optional callback for real-time monitoring
+        **kwargs: Additional arguments passed to CodeAgent
+
+    Returns:
+        CodeAgent configured as manager with specialized agents
+    """
+    # Get model
+    model = ModelProvider.get_model(model_name)
+
+    # REFACTORED: Removed shared component tracking - geometry agent is now autonomous
+
+    # Create autonomous geometry agent with full MCP access (proper smolagents pattern)
+    geometry_monitor = None
+    if monitoring_callback:
+        # Check if it's a remote callback factory or local callback
+        if (
+            callable(monitoring_callback)
+            and hasattr(monitoring_callback, "__name__")
+            and "create" in monitoring_callback.__name__
+        ):
+            # Remote monitoring factory - create callback for this agent
+            geometry_monitor = monitoring_callback("geometry_agent")
+        else:
+            # Local monitoring - use existing pattern
+            from ..monitoring.agent_monitor import create_monitor_callback
+
+            geometry_monitor = create_monitor_callback("geometry_agent", monitoring_callback)
+
+    geometry_agent = _create_mcp_enabled_geometry_agent(
+        monitoring_callback=geometry_monitor,
+    )
+
+
+    # Create rational agent for level validation
+    from .rational_smolagents import create_rational_agent
+
+    rational_monitor = None
+    if monitoring_callback:
+        # Check if it's a remote callback factory or local callback
+        if (
+            callable(monitoring_callback)
+            and hasattr(monitoring_callback, "__name__")
+            and "create" in monitoring_callback.__name__
+        ):
+            # Remote monitoring factory - create callback for this agent
+            rational_monitor = monitoring_callback("rational_agent")
+        else:
+            # Local monitoring - use existing pattern
+            from ..monitoring.agent_monitor import create_monitor_callback
+
+            rational_monitor = create_monitor_callback("rational_agent", monitoring_callback)
+
+    rational_agent = create_rational_agent(monitoring_callback=rational_monitor)
+
+    # Note: Material and structural analysis can be added as separate agents if needed
+
+    # Create manager agent first (without old file-based memory tools)
+    # OLD FILE-BASED MEMORY TOOLS - COMMENTED OUT, USING NATIVE MEMORY INSTEAD
+    # memory_tools = [remember, recall, search_memory, clear_memory]
+    memory_tools = []  # Using native smolagents memory via geometry memory tools instead
+    basic_coordination_tools = _create_coordination_tools()
+
+    # SIMPLIFIED: Manager tools without placeholder tools - delegate to specialized agents
+    manager_tools = basic_coordination_tools + memory_tools
+
+    # Create manager agent with managed_agents pattern (smolagents best practice)
+    # Extract max_steps from kwargs to avoid duplicate parameter error
+    max_steps = kwargs.pop(
+        "max_steps", 6
+    )  # Increased to allow proper task completion and error handling
+
+    # Prepare step_callbacks for triage agent monitoring
+    # Add native smolagents memory tracking callback for design coordination
+    step_callbacks = kwargs.pop("step_callbacks", [])
+    step_callbacks.append(track_design_changes)
+
+    if monitoring_callback:
+        # Check if it's a remote callback factory or local callback
+        if (
+            callable(monitoring_callback)
+            and hasattr(monitoring_callback, "__name__")
+            and "create" in monitoring_callback.__name__
+        ):
+            # Remote monitoring factory - create callback for this agent
+            triage_monitor = monitoring_callback("triage_agent")
+        else:
+            # Local monitoring - use existing pattern
+            from ..monitoring.agent_monitor import create_monitor_callback
+
+            triage_monitor = create_monitor_callback("triage_agent", monitoring_callback)
+        step_callbacks.append(triage_monitor)
+
+    manager = CodeAgent(
+        tools=manager_tools,  # Coordination tools only
+        model=model,
+        name="triage_agent",
+        description="Coordinates bridge design tasks by delegating to specialized agents",
+        max_steps=max_steps,
+        step_callbacks=step_callbacks,
+        additional_authorized_imports=["typing", "json", "datetime"],
+        managed_agents=[geometry_agent, rational_agent],  # Pass ManagedAgent instances
+        **kwargs,
+    )
+
+    # REFACTORED: Removed geometry memory tools - geometry agent is now autonomous
+    # The geometry agent handles its own context resolution and memory management
+
+    # Append our custom system prompt to the default one
+    custom_prompt = get_triage_system_prompt()
+    manager.prompt_templates["system_prompt"] = (
+        manager.prompt_templates["system_prompt"] + "\n\n" + custom_prompt
+    )
+
+    # Add modular workshop logging - just 1 line!
+    add_workshop_logging(manager, "triage_agent")
+
+    logger.info("Created triage system with native smolagents delegation")
+    return manager
+
+
+def get_triage_system_prompt() -> str:
+    """Get custom system prompt for triage agent from file."""
+    current_file = Path(__file__)
+    project_root = current_file.parent.parent.parent.parent
+    prompt_path = project_root / "system_prompts" / "triage_agent.md"
+
+    if not prompt_path.exists():
+        raise FileNotFoundError(f"Required system prompt file not found: {prompt_path}")
+    
+    return prompt_path.read_text(encoding="utf-8")
+
+
+def _create_mcp_enabled_geometry_agent(
+    monitoring_callback: Optional[Any] = None,
+) -> Any:
+    """
+    Create geometry agent using existing standalone implementation.
+
+    Following smolagents best practices, this imports and configures
+    the standalone geometry agent for use in managed_agents.
+
+    Args:
+        monitoring_callback: Optional callback for real-time monitoring
+
+    Returns:
+        SmolagentsGeometryAgent instance configured for managed_agents
+    """
+    logger.info("Creating geometry agent using standalone implementation")
+
+    from .geometry_agent_smolagents import create_geometry_agent
+
+    return create_geometry_agent(
+        monitoring_callback=monitoring_callback,
+    )
+
+
+def _create_coordination_tools() -> List:
+    """Create tools for coordination and state management."""
+
+    # Import the CORRECTED context-based recall tools from memory_tools
+    from ..tools.memory_tools import delegate_element_history_query, create_two_step_delegation_task
+
+    @tool
+    def reset_agent_memories() -> str:
+        """
+        Reset all agent conversation memories to start fresh.
+
+        Use this when the user explicitly wants to start a completely new design
+        or when there are memory-related issues that need clearing.
+
+        Returns:
+            Confirmation message about the reset
+        """
+        try:
+            # This is a placeholder - actual reset happens at the wrapper level
+            # when the user types 'reset' in the CLI
+            return (
+                "To reset agent memories, please type 'reset' in the command line interface. "
+                "This will clear all conversation history and component registry for a fresh start."
+            )
+        except Exception as e:
+            return f"Reset information: {e}"
+
+    @tool
+    def check_design_state() -> dict:
+        """
+        Check current bridge design state and progress.
+
+        Returns:
+            Current design state dictionary
+        """
+        # State is tracked via native smolagents memory
+        # This is a placeholder that would integrate with actual state tracking
+        return {
+            "status": "Design state tracking via native smolagents memory",
+            "note": "Use geometry memory tools to check previous design decisions",
+        }
+
+    @tool
+    def update_design_phase(phase: str, details: str) -> str:
+        """
+        Update the current design phase and log progress.
+
+        Args:
+            phase: Current phase name (e.g., "conceptual", "detailed", "structural")
+            details: Details about the phase progress
+
+        Returns:
+            Confirmation message
+        """
+        # Phase updates are automatically tracked in smolagents conversation memory
+        logger.info(f"Design phase updated to: {phase}. Details: {details}")
+        return f"Design phase updated to '{phase}'"
+
+    @tool
+    def debug_component_tracking() -> str:
+        """
+        Debug tool to show autonomous geometry agent state.
+
+        REFACTORED: Now shows the autonomous geometry agent's internal state
+        instead of shared component tracking cache.
+
+        Returns:
+            Debug information about geometry agent state
+        """
+        try:
+            debug_info = []
+            debug_info.append("=== AUTONOMOUS GEOMETRY AGENT DEBUG ===")
+            debug_info.append("Component tracking: Handled internally by geometry agent")
+
+            # Note: We can't directly access the geometry agent's internal cache from here
+            # because it's encapsulated. This is by design for the autonomous architecture.
+            debug_info.append("\\nTo see component details, delegate a task to the geometry agent")
+            debug_info.append("that asks it to report its internal component state.")
+
+            debug_info.append("\\n=== END DEBUG ===")
+
+            result = "\\n".join(debug_info)
+            logger.info("🐛 Autonomous geometry agent debug info requested")
+            return result
+
+        except Exception as e:
+            logger.error(f"❌ Error in debug tool: {e}")
+            return f"Debug tool error: {e}"
+
+    # CRITICAL: Return CORRECTED context-based recall tools for true smol-agents native solution
+    return [
+        reset_agent_memories,
+        check_design_state,
+        update_design_phase,
+        debug_component_tracking,
+        # CORRECTED: True smol-agents delegation tools (no manual memory parsing)
+        delegate_element_history_query,
+        create_two_step_delegation_task,
+    ]
+
+
+# REFACTORED: Removed _create_geometry_memory_tools function entirely
+# The geometry agent is now autonomous and handles its own memory/context
+
+
+def _create_registry_tools(component_registry: Any) -> List:
+    """
+    Create tools for component registry integration.
+
+    NOTE: The component registry is orthogonal to the autonomous agent architecture.
+    It serves as a cross-agent communication mechanism and external component tracking,
+    while the geometry agent's internal_component_cache handles autonomous context resolution.
+
+    This separation allows:
+    - Autonomous operation: Agent resolves context internally
+    - Cross-agent communication: Registry enables material/structural agents to access geometry
+    - External integration: Registry provides API for external tools/monitoring
+    """
+
+    @tool
+    def register_bridge_component(component_type: str, component_id: str, data: dict) -> str:
+        """
+        Register a bridge component in the cross-agent registry.
+
+        Args:
+            component_type: Type of component (e.g., "deck", "support", "cable")
+            component_id: Unique identifier for the component
+            data: Component data including geometry reference
+
+        Returns:
+            Registration confirmation
+        """
+        component_registry.register_component(
+            name=f"{component_type}_{component_id}",
+            data={"type": component_type, "id": component_id, **data},
+        )
+        return f"Registered {component_type} component: {component_id}"
+
+    @tool
+    def list_bridge_components(component_type: Optional[str] = None) -> dict:
+        """
+        List registered bridge components.
+
+        Args:
+            component_type: Optional filter by component type
+
+        Returns:
+            Dictionary of registered components
+        """
+        all_components = component_registry.get_all_components()
+
+        if component_type:
+            filtered = {k: v for k, v in all_components.items() if v.get("type") == component_type}
+            return filtered
+
+        return all_components
+
+    return [register_bridge_component, list_bridge_components]
+
+
+# Material and structural analysis agents can be added here if needed
+
+
+class ResponseCompatibilityWrapper:
+    """
+    Wrapper to provide .success and .message attributes for backward compatibility.
+
+    Smolagents agents return various types (AgentText, dict, str), but the existing
+    interface expects response objects with .success and .message attributes.
+    """
+
+    def __init__(self, result: Any, success: bool = True, error_type: Optional[str] = None):
+        """Initialize compatibility wrapper."""
+        self.result = result
+        self.success = success
+        self.error = error_type
+
+        # Extract message from various result types
+        if hasattr(result, "text"):
+            self.message = result.text
+        elif isinstance(result, dict):
+            self.message = result.get("message", str(result))
+        elif isinstance(result, str):
+            self.message = result
+        else:
+            self.message = str(result)
+
+        # Set data for backward compatibility
+        self.data = result if isinstance(result, dict) else {"result": result}
+
+
+# Optional: Create a wrapper for backward compatibility during transition
+class TriageSystemWrapper:
+    """
+    Wrapper to provide backward compatibility during transition.
+
+    This allows gradual migration from the old TriageAgent API to the new
+    smolagents-native pattern.
+    """
+
+    def __init__(
+        self, component_registry: Optional[Any] = None, monitoring_callback: Optional[Any] = None
+    ):
+        """Initialize wrapper with smolagents manager and ManagedAgent instances."""
+        # Create the triage manager with proper managed_agents
+        model = ModelProvider.get_model("triage")
+
+        # Create coordination tools
+        basic_coordination_tools = _create_coordination_tools()
+        manager_tools = basic_coordination_tools
+
+        # Create managed agents using factory functions
+        geometry_monitor = None
+        rational_monitor = None
+
+        if monitoring_callback:
+            if (
+                callable(monitoring_callback)
+                and hasattr(monitoring_callback, "__name__")
+                and "create" in monitoring_callback.__name__
+            ):
+                geometry_monitor = monitoring_callback("geometry_agent")
+                rational_monitor = monitoring_callback("rational_agent")
+            else:
+                from ..monitoring.agent_monitor import create_monitor_callback
+
+                geometry_monitor = create_monitor_callback("geometry_agent", monitoring_callback)
+                rational_monitor = create_monitor_callback("rational_agent", monitoring_callback)
+
+        # Create agents using the updated factory functions (returns agents directly)
+        self.geometry_agent = _create_mcp_enabled_geometry_agent(
+            monitoring_callback=geometry_monitor,
+        )
+
+        self.rational_agent = create_rational_agent(monitoring_callback=rational_monitor)
+
+        # Create triage manager with managed_agents and memory tracking
+        manager_step_callbacks = [track_design_changes]
+        if monitoring_callback:
+            if (
+                callable(monitoring_callback)
+                and hasattr(monitoring_callback, "__name__")
+                and "create" in monitoring_callback.__name__
+            ):
+                triage_monitor = monitoring_callback("triage_agent")
+            else:
+                from ..monitoring.agent_monitor import create_monitor_callback
+
+                triage_monitor = create_monitor_callback("triage_agent", monitoring_callback)
+            manager_step_callbacks.append(triage_monitor)
+
+        self.manager = CodeAgent(
+            tools=manager_tools,
+            model=model,
+            name="triage_agent",
+            description="Coordinates bridge design tasks by delegating to specialized agents",
+            max_steps=6,
+            step_callbacks=manager_step_callbacks,
+            additional_authorized_imports=["typing", "json", "datetime"],
+            managed_agents=[self.geometry_agent, self.rational_agent],
+        )
+
+        self.component_registry = component_registry
+        self.logger = logger
+
+        # Add modular workshop logging - just 1 line!
+        add_workshop_logging(self.manager, "triage_agent")
+
+        logger.info("✅ Created TriageSystemWrapper with proper managed_agents pattern")
+
+    def handle_design_request(
+        self, request: str, gaze_id: Optional[str] = None
+    ) -> ResponseCompatibilityWrapper:
+        """
+        Handle design request using native smolagents delegation.
+
+        Args:
+            request: Human designer's request
+            gaze_id: Optional gaze context from VizorListener (e.g., "dynamic_003")
+
+        Returns:
+            ResponseCompatibilityWrapper for backward compatibility
+        """
+        try:
+            # Use the manager agent for coordinated multi-agent workflow
+            logger.info("🤖 Using manager agent for coordinated design workflow")
+
+            # Add gaze context to the request if available
+            enhanced_request = request
+            if gaze_id and self._validate_gaze_id(gaze_id):
+                enhanced_request = f"{request}\n\nGaze context: focusing on object {gaze_id}"
+
+            # Let smolagents handle the coordination automatically
+            result = self.manager.run(enhanced_request)
+
+            logger.info("✅ Smolagents coordination completed successfully")
+            return ResponseCompatibilityWrapper(result, success=True)
+
+        except Exception as e:
+            logger.error(f"Manager coordination failed: {e}")
+            error_result = {
+                "error": str(e),
+                "workflow_status": "failed",
+                "error_type": type(e).__name__,
+            }
+            return ResponseCompatibilityWrapper(
+                error_result, success=False, error_type=type(e).__name__
+            )
+
+    def _validate_gaze_id(self, gaze_id: str) -> bool:
+        """
+        Validate gaze ID follows expected dynamic_XXX format.
+
+        Args:
+            gaze_id: Gaze ID string from VizorListener
+
+        Returns:
+            True if valid format, False otherwise
+        """
+        import re
+
+        return bool(re.match(r"^dynamic_\d{3}$", gaze_id))
+
+    def get_status(self) -> Dict[str, Any]:
+        """Get status of the triage system."""
+        return {
+            "triage": {
+                "initialized": True,
+                "type": "smolagents_managed_agents",
+                "managed_agents": 2,  # managed_geometry + managed_rational
+                "max_steps": self.manager.max_steps,
+            },
+            "geometry_agent": {
+                "initialized": hasattr(self, "geometry_agent") and self.geometry_agent is not None,
+                "type": (
+                    type(self.geometry_agent).__name__
+                    if hasattr(self, "geometry_agent")
+                    else "Unknown"
+                ),
+                "name": "geometry_agent",
+                "mcp_integration": "enabled",
+            },
+            "rational_agent": {
+                "initialized": hasattr(self, "rational_agent") and self.rational_agent is not None,
+                "type": (
+                    type(self.rational_agent).__name__
+                    if hasattr(self, "rational_agent")
+                    else "Unknown"
+                ),
+                "name": "rational_agent",
+                "level_validation": "enabled",
+            },
+        }
+
+    def reset_all_agents(self) -> None:
+        """Reset all agents by clearing their conversation memory."""
+        try:
+            # Reset the main triage agent memory
+            if hasattr(self.manager, "memory") and hasattr(self.manager.memory, "steps"):
+                steps_cleared = len(self.manager.memory.steps)
+                self.manager.memory.steps.clear()
+                logger.info(f"✅ Cleared {steps_cleared} triage agent memory steps")
+
+            # Reset managed agents memory
+            if hasattr(self.manager, "managed_agents") and self.manager.managed_agents:
+                for i, agent in enumerate(self.manager.managed_agents):
+                    agent_name = getattr(agent, "name", f"agent_{i}")
+
+                    # Reset agent memory directly
+                    if hasattr(agent, "memory") and hasattr(agent.memory, "steps"):
+                        steps_cleared = len(agent.memory.steps)
+                        agent.memory.steps.clear()
+                        logger.info(f"✅ Cleared {steps_cleared} {agent_name} memory steps")
+
+                    # Special handling for geometry agent's internal component cache
+                    if hasattr(agent, "_wrapper"):
+                        wrapper = agent._wrapper
+                        if hasattr(wrapper, "internal_component_cache"):
+                            cache_cleared = len(wrapper.internal_component_cache)
+                            wrapper.internal_component_cache.clear()
+                            logger.info(
+                                f"✅ Cleared {cache_cleared} {agent_name} component cache entries"
+                            )
+
+            logger.info("🔄 All agent memories have been reset - starting fresh session")
+
+        except Exception as e:
+            logger.warning(f"⚠️ Error during agent reset: {e}")
+            logger.info("🔄 Reset completed with warnings")
+
+    def transfer_geometry_memory(self, element_filter: Optional[str] = None) -> bool:
+        """
+        Transfer design memory from geometry agent to triage agent.
+
+        Uses smolagents native memory.steps transfer pattern from documentation
+        to share design history between agents for coordination purposes.
+
+        Args:
+            element_filter: Optional element ID to filter transfer
+
+        Returns:
+            True if transfer successful, False otherwise
+        """
+        try:
+            from ..memory import transfer_agent_memory
+
+            logger.info("🔄 Transferring geometry memory to triage agent")
+
+            # Get the actual geometry agent from wrapper if needed
+            geometry_agent = self.geometry_agent
+            if hasattr(geometry_agent, "_wrapper"):
+                source_agent = geometry_agent._wrapper.agent
+            else:
+                source_agent = geometry_agent
+
+            # Transfer to triage manager
+            success = transfer_agent_memory(
+                source_agent=source_agent, target_agent=self.manager, element_filter=element_filter
+            )
+
+            if success:
+                logger.info("✅ Geometry memory transfer completed successfully")
+            else:
+                logger.warning("⚠️ No geometry memory found to transfer")
+
+            return success
+
+        except Exception as e:
+            logger.error(f"❌ Memory transfer failed: {e}")
+            return False
+
+    def query_element_original_state(self, element_id: str) -> Optional[Dict[str, Any]]:
+        """
+        Query original element state across all agents.
+
+        Searches both triage and geometry agent memory for original element values.
+        Solves the core use case: "What was element 002's original length?"
+
+        Args:
+            element_id: Element identifier to query
+
+        Returns:
+            Dictionary with original state information, or None if not found
+        """
+        try:
+            from ..memory import get_original_element_state
+
+            logger.debug(f"🔍 Querying original state for element {element_id}")
+
+            # First check triage agent memory (may have transferred geometry memory)
+            triage_result = get_original_element_state(self.manager, element_id)
+            if triage_result:
+                logger.info(f"✅ Found original state in triage agent memory")
+                return triage_result
+
+            # Then check geometry agent memory directly
+            geometry_agent = self.geometry_agent
+            if hasattr(geometry_agent, "_wrapper"):
+                geometry_result = get_original_element_state(
+                    geometry_agent._wrapper.agent, element_id
+                )
+            else:
+                geometry_result = get_original_element_state(geometry_agent, element_id)
+
+            if geometry_result:
+                logger.info(f"✅ Found original state in geometry agent memory")
+                return geometry_result
+
+            logger.debug(f"🔍 No original state found for element {element_id}")
+            return None
+
+        except Exception as e:
+            logger.error(f"❌ Error querying element original state: {e}")
+            return None
+
+    def get_design_history_summary(self) -> Dict[str, Any]:
+        """
+        Get comprehensive design history summary from all agents.
+
+        Provides overview of design activity, element modifications, and memory health
+        across the entire triage system.
+
+        Returns:
+            Dictionary with design history summary and statistics
+        """
+        try:
+            from ..memory import get_memory_statistics, get_element_changes_count
+
+            logger.debug("📊 Generating design history summary")
+
+            summary = {"triage_agent": {}, "geometry_agent": {}, "overall_statistics": {}}
+
+            # Get triage agent statistics
+            summary["triage_agent"] = get_memory_statistics(self.manager)
+            summary["triage_agent"]["agent_role"] = "coordination"
+
+            # Get geometry agent statistics
+            geometry_agent = self.geometry_agent
+            if hasattr(geometry_agent, "_wrapper"):
+                summary["geometry_agent"] = get_memory_statistics(geometry_agent._wrapper.agent)
+                geometry_changes = get_element_changes_count(geometry_agent._wrapper.agent)
+            else:
+                summary["geometry_agent"] = get_memory_statistics(geometry_agent)
+                geometry_changes = get_element_changes_count(geometry_agent)
+
+            summary["geometry_agent"]["agent_role"] = "execution"
+
+            # Calculate overall statistics
+            total_steps = summary["triage_agent"].get("total_steps", 0) + summary[
+                "geometry_agent"
+            ].get("total_steps", 0)
+
+            total_design_changes = summary["triage_agent"].get("design_changes", 0) + summary[
+                "geometry_agent"
+            ].get("design_changes", 0)
+
+            summary["overall_statistics"] = {
+                "total_memory_steps": total_steps,
+                "total_design_changes": total_design_changes,
+                "elements_modified": geometry_changes,
+                "system_health": {
+                    "has_design_activity": total_design_changes > 0,
+                    "memory_coordination": "active" if total_steps > 0 else "inactive",
+                    "agents_with_memory": sum(
+                        1
+                        for stats in [summary["triage_agent"], summary["geometry_agent"]]
+                        if stats.get("total_steps", 0) > 0
+                    ),
+                },
+            }
+
+            logger.info(
+                f"📊 Design history summary: {total_design_changes} changes across {len(geometry_changes)} elements"
+            )
+            return summary
+
+        except Exception as e:
+            logger.error(f"❌ Error generating design history summary: {e}")
+            return {"error": str(e)}
+
+
+# NOTE: Voice capabilities moved to bridge_chat_agent.py using chat-supervisor pattern
+# This file now focuses purely on bridge design coordination without voice/chat handling
+
+
+# CLI entry point (voice moved to bridge_chat_agent.py)
+if __name__ == "__main__":
+    import sys
+    
+    print("🌉 Bridge Design Triage Agent (Supervisor)")
+    print("=" * 50)
+    print("NOTE: This is the pure bridge design supervisor.")
+    print("For voice/chat interface, use:")
+    print("  python launch_voice_agent.py           # Chat-supervisor pattern")
+    print("  python launch_voice_agent.py text      # Text interface")
+    print()
+    print("This module provides:")
+    print("  - BridgeDesignSupervisor: Pure coordination logic")
+    print("  - TriageSystemWrapper: Backward compatibility")
+    print("  - Factory functions for supervisor creation")
+    print()
+    print("Architecture: Chat-Supervisor Pattern")
+    print("  💬 Chat: bridge_chat_agent.py (Gemini Live API)")
+    print("  🔧 Supervisor: triage_agent_smolagents.py (Bridge design)")
+    print("  🎯 Integration: Tools connect chat to supervisor")