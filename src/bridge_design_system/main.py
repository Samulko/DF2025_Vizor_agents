--- conflicted
+++ resolved
@@ -1,2395 +1,1303 @@
-<<<<<<< HEAD
-"""Main entry point for the Bridge Design System.
-
-This system uses MCPAdapt for robust MCP integration with Grasshopper,
-providing stable async/sync handling and eliminating event loop issues.
-"""
-
-import threading
-import time
-import signal
-from pathlib import Path
-
-from .agents import TriageAgent
-from .agents.VizorListener import VizorListener
-from .config.logging_config import get_logger
-from .config.model_config import ModelProvider
-from .config.settings import settings
-from .state.component_registry import initialize_registry
-from .tools.material_tools import MaterialInventoryManager
-from .voice_input import get_user_input, check_voice_dependencies
-
-logger = get_logger(__name__)
-
-# Global monitoring variables
-monitoring_server_started = False
-
-
-def quaternion_to_direction_vector(quat_dict):
-    """
-    Converts a RAW quaternion from ROS to a direction vector in the Rhino
-    coordinate system.
-
-    Args:
-        quat_dict: The raw, unmodified quaternion dictionary from ROS.
-                   Example: {'w': ..., 'x': ..., 'y': ..., 'z': ...}
-
-    Returns:
-        List of [vx, vy, vz] direction vector components in Rhino coordinates.
-    """
-    w = quat_dict['w']
-    x = quat_dict['x']
-    y = quat_dict['y']
-    z = quat_dict['z']
-    print(f"[DEBUG] Raw ROS Quaternion input: w={w}, x={x}, y={y}, z={z}")
-
-    # 1. Calculate the direction vector in ROS coordinates (x-forward, y-right, z-up)
-    #    This formula calculates the rotated X-axis.
-    ros_vx = 1.0 - 2.0 * (y * y + z * z)
-    ros_vy = 2.0 * (x * y + w * z)
-    ros_vz = 2.0 * (x * z - w * y)
-    print(f"[DEBUG] Calculated direction in ROS coords: [{ros_vx:.4f}, {ros_vy:.4f}, {ros_vz:.4f}]")
-
-    # 2. Transform the calculated vector from ROS to Rhino coordinates.
-    #    ROS (x-fwd, y-right, z-up) -> Rhino (x-right, y-fwd, z-up)
-    #    rhino_x = ros_y
-    #    rhino_y = ros_x
-    #    rhino_z = ros_z
-    rhino_vx = ros_vy
-    rhino_vy = ros_vx
-    rhino_vz = ros_vz
-    print(f"[DEBUG] Transformed direction for Rhino: [{rhino_vx:.4f}, {rhino_vy:.4f}, {rhino_vz:.4f}]")
-
-    # 3. Normalize the final vector
-    import math
-    magnitude = math.sqrt(rhino_vx**2 + rhino_vy**2 + rhino_vz**2)
-    if magnitude > 1e-6:
-        rhino_vx /= magnitude
-        rhino_vy /= magnitude
-        rhino_vz /= magnitude
-    else:
-        print(f"[DEBUG] Warning: Zero magnitude vector, using default X-forward")
-        rhino_vx, rhino_vy, rhino_vz = 1.0, 0.0, 0.0
-    
-    return [rhino_vx, rhino_vy, rhino_vz]
-
-
-def format_direct_update_task(element_id, new_center, new_direction):
-    """Formats the precise task for the GeometryAgent."""
-    return (
-        f"Perform a direct parameter update for element with id '{element_id}'. "
-        f"Replace its center point with these values: {new_center}. "
-        f"Replace its direction vector with these values: {new_direction}."
-    )
-
-
-def clear_log_files():
-    """Clear all log files for a completely fresh start."""
-    log_dir = Path("logs")
-    if not log_dir.exists():
-        logger.info("📁 No logs directory found - nothing to clear")
-        return
-
-    log_files_cleared = 0
-    try:
-        # Find all log files (including rotated ones)
-        log_patterns = ["*.log", "*.log.*"]
-        for pattern in log_patterns:
-            for log_file in log_dir.glob(pattern):
-                try:
-                    log_file.unlink()
-                    log_files_cleared += 1
-                    print(f"🗑️ Deleted: {log_file}")
-                except Exception as e:
-                    print(f"⚠️ Could not delete {log_file}: {e}")
-
-        if log_files_cleared > 0:
-            print(f"✅ Cleared {log_files_cleared} log files")
-        else:
-            print("📁 No log files found to clear")
-
-    except Exception as e:
-        print(f"❌ Error clearing log files: {e}")
-
-
-def clear_legacy_memory_files():
-    """Clear legacy file-based memory sessions (no longer used in smolagents)."""
-    memory_dir = Path("src/bridge_design_system/data/memory")
-    if not memory_dir.exists():
-        print("📁 No legacy memory directory found - nothing to clear")
-        return
-
-    memory_files_cleared = 0
-    try:
-        # Find all session JSON files
-        for memory_file in memory_dir.glob("session_*.json"):
-            try:
-                memory_file.unlink()
-                memory_files_cleared += 1
-                print(f"🗑️ Deleted legacy memory: {memory_file.name}")
-            except Exception as e:
-                print(f"⚠️ Could not delete {memory_file}: {e}")
-
-        if memory_files_cleared > 0:
-            print(f"✅ Cleared {memory_files_cleared} legacy memory files")
-        else:
-            print("📁 No legacy memory files found to clear")
-
-    except Exception as e:
-        print(f"❌ Error clearing legacy memory files: {e}")
-
-
-def validate_environment():
-    """Validate that required environment variables are set."""
-    # Get unique providers needed
-    providers = set()
-    for agent in ["triage", "geometry", "material", "structural", "syslogic"]:
-        provider = getattr(settings, f"{agent}_agent_provider", None)
-        if provider:
-            providers.add(provider)
-
-    # Check API keys
-    missing = settings.validate_required_keys(list(providers))
-    if missing:
-        logger.error(f"Missing API keys for providers: {missing}")
-        logger.error("Please set the required API keys in your .env file")
-        return False
-
-    # Check paths
-    if not settings.grasshopper_mcp_path:
-        logger.warning("GRASSHOPPER_MCP_PATH not set - MCP features will be limited")
-
-    return True
-
-
-def start_monitoring_server(enable_monitoring=True):
-    """Start the LCARS monitoring interface in a background thread."""
-    global monitoring_server_started
-
-    if not enable_monitoring:
-        logger.info("📊 Monitoring disabled by user")
-        return
-
-    if monitoring_server_started:
-        return
-
-    try:
-        from .monitoring.lcars_interface import start_lcars_interface
-
-        def run_server():
-            print("🚀 Starting LCARS Engineering Systems Monitor on http://localhost:5000")
-            print("🌐 LCARS dashboard accessible from any device on local network")
-            print("🖖 Live long and prosper!")
-            start_lcars_interface(host="0.0.0.0", port=5000)
-
-        # Start LCARS monitoring server in background thread
-        monitor_thread = threading.Thread(target=run_server, daemon=True)
-        monitor_thread.start()
-
-        # Wait a moment for server to initialize
-        time.sleep(2)
-        monitoring_server_started = True
-
-        logger.info("✅ LCARS monitoring interface started successfully")
-
-    except Exception as e:
-        logger.warning(f"⚠️ Failed to start LCARS monitoring interface: {e}")
-        logger.info("Continuing without monitoring...")
-
-
-def get_monitoring_callback(enable_embedded_monitoring=False):
-    """Get the monitoring callback if available."""
-    if enable_embedded_monitoring:
-        # Use embedded monitoring (old behavior)
-        try:
-            from .monitoring.server import get_status_tracker
-
-            status_tracker = get_status_tracker()
-            if status_tracker:
-                logger.info("✅ Embedded monitoring integration enabled")
-                return status_tracker
-            else:
-                logger.info(
-                    "📊 Embedded monitoring server not ready - continuing without monitoring"
-                )
-                return None
-        except Exception as e:
-            logger.debug(f"Embedded monitoring not available: {e}")
-            return None
-    else:
-        # Use remote monitoring (new default behavior)
-        try:
-            from .monitoring.agent_monitor import create_remote_monitor_callback
-
-            logger.info("📡 Remote monitoring enabled - will send updates to standalone server")
-            return create_remote_monitor_callback
-        except Exception as e:
-            logger.debug(f"Remote monitoring not available: {e}")
-            return None
-
-
-def handle_material_reset(args) -> bool:
-    """Handle material inventory reset operations from CLI."""
-    try:
-        print("🔧 Material Inventory Reset Tool")
-        print("=" * 40)
-
-        # Initialize material manager
-        inventory_manager = MaterialInventoryManager()
-
-        if args.reset_material == "list-sessions":
-            # List available cutting sessions
-            sessions = inventory_manager.inventory_data.get("cutting_sessions", [])
-            if not sessions:
-                print("📋 No cutting sessions found in inventory")
-                return True
-
-            print(f"📋 Found {len(sessions)} cutting sessions:")
-            for i, session in enumerate(sessions, 1):
-                session_id = session.get("session_id", f"session_{i}")
-                timestamp = session.get("timestamp", "unknown")
-                elements = len(session.get("elements", []))
-                print(f"  {i}. {session_id} - {timestamp} ({elements} elements)")
-
-            print("\nUse --reset-material with --session-id to reset to a specific session")
-            return True
-
-        elif args.reset_material == "list-backups":
-            # List available backups
-            backups = inventory_manager._list_backups()
-            if not backups:
-                print("📋 No backup files found")
-                return True
-
-            print(f"📋 Found {len(backups)} backup files:")
-            for backup in backups:
-                name = backup["name"]
-                created = backup["created_at"]
-                size_kb = backup["file_size_bytes"] / 1024
-                print(f"  • {name} - {created} ({size_kb:.1f} KB)")
-
-            print("\nUse --reset-material with --backup-name to restore from a backup")
-            return True
-
-        elif args.reset_material == "full":
-            # Show current status and ask for confirmation
-            current_status = inventory_manager.get_status(detailed=False)
-
-            print("🔍 Current Material Inventory Status:")
-            print(f"  Total beams: {current_status['total_beams']}")
-            print(f"  Overall utilization: {current_status['overall_utilization_percent']:.1f}%")
-            print(
-                f"  Total cuts made: {sum(len(beam.cuts) for beam in inventory_manager.get_beams())}"
-            )
-            print(
-                f"  Cutting sessions: {len(inventory_manager.inventory_data.get('cutting_sessions', []))}"
-            )
-
-            if current_status["overall_utilization_percent"] > 0:
-                print("\n⚠️ WARNING: This will reset ALL material usage data!")
-                print("   All cuts, sessions, and utilization will be lost.")
-                print("   Use --reset-material confirm to proceed without this warning.")
-
-                try:
-                    response = input("\nContinue with full reset? (y/N): ").strip().lower()
-                    if response not in ["y", "yes"]:
-                        print("Reset cancelled by user")
-                        return True
-                except KeyboardInterrupt:
-                    print("\nReset cancelled by user")
-                    return True
-
-            # Perform the full reset
-            print("\n🔄 Performing full material inventory reset...")
-            reset_result = _perform_cli_full_reset(inventory_manager)
-
-            if reset_result["success"]:
-                print(f"✅ {reset_result['message']}")
-                print(f"   Beams reset: {reset_result['beams_reset']}")
-                print(f"   Material restored: {reset_result['total_material_restored_mm']}mm")
-                return True
-            else:
-                print(f"❌ Reset failed: {reset_result.get('error', 'Unknown error')}")
-                return False
-
-        elif args.reset_material == "confirm":
-            # Force full reset without confirmation
-            print("🔄 Performing confirmed full material inventory reset...")
-            reset_result = _perform_cli_full_reset(inventory_manager)
-
-            if reset_result["success"]:
-                print(f"✅ {reset_result['message']}")
-                return True
-            else:
-                print(f"❌ Reset failed: {reset_result.get('error', 'Unknown error')}")
-                return False
-
-        # Handle session or backup specific resets via the reset tool
-        if args.session_id:
-            print(f"🔄 Resetting to session: {args.session_id}")
-            # This would use the session reset functionality
-            print("⚠️ Session reset not yet implemented in CLI")
-            return False
-
-        if args.backup_name:
-            print(f"🔄 Restoring from backup: {args.backup_name}")
-            # This would use the backup restore functionality
-            print("⚠️ Backup restore not yet implemented in CLI")
-            return False
-
-        return True
-
-    except Exception as e:
-        print(f"❌ Material reset failed: {e}")
-        logger.error(f"Material reset error: {e}")
-        return False
-
-
-def _perform_cli_full_reset(inventory_manager) -> dict:
-    """Perform full reset for CLI operations."""
-    try:
-        from datetime import datetime
-
-        # Create automatic backup
-        backup_name = f"cli_backup_before_reset_{datetime.now().strftime('%Y%m%d_%H%M%S')}"
-        inventory_manager._create_backup(backup_name)
-        print(f"📋 Automatic backup created: {backup_name}")
-
-        # Create fresh inventory data
-        fresh_inventory = {
-            "total_stock_mm": 25740,  # 13 * 1980
-            "beam_length_mm": 1980,
-            "kerf_loss_mm": 3,
-            "available_beams": [],
-            "used_elements": [],
-            "total_waste_mm": 0,
-            "total_utilization_percent": 0.0,
-            "cutting_sessions": [],
-            "last_updated": datetime.now().isoformat(),
-            "metadata": {
-                "cross_section": "5x5cm",
-                "material_type": "timber",
-                "project": "bridge_design",
-                "version": "1.0",
-                "units": "millimeters",
-            },
-            "statistics": {
-                "total_beams": 13,
-                "full_beams": 13,
-                "partial_beams": 0,
-                "average_beam_length_mm": 1980.0,
-                "material_efficiency_target": 95.0,
-                "waste_tolerance_mm": 100,
-            },
-        }
-
-        # Create 13 pristine beams
-        for i in range(1, 14):
-            beam_data = {
-                "id": f"beam_{i:03d}",
-                "original_length_mm": 1980,
-                "remaining_length_mm": 1980,
-                "cuts": [],
-                "waste_mm": 0,
-                "utilization_percent": 0.0,
-            }
-            fresh_inventory["available_beams"].append(beam_data)
-
-        # Save the fresh inventory
-        inventory_manager.inventory_data = fresh_inventory
-        inventory_manager._save_inventory(backup=False)  # We already created our own backup
-
-        return {
-            "success": True,
-            "message": "Material inventory reset completed successfully",
-            "beams_reset": 13,
-            "total_material_restored_mm": 25740,
-            "backup_created": backup_name,
-        }
-
-    except Exception as e:
-        return {"success": False, "error": str(e)}
-
-
-def test_system():
-    """Run a basic system test."""
-    logger.info("Running system test...")
-
-    try:
-        # Test model configuration
-        logger.info("Testing model configuration...")
-        results = ModelProvider.validate_all_models()
-
-        for agent, success in results.items():
-            if success:
-                logger.info(f"✓ {agent} agent model validated")
-            else:
-                logger.error(f"✗ {agent} agent model failed validation")
-
-        if not all(results.values()):
-            logger.error("Model validation failed")
-            return False
-
-        # Test agent initialization
-        logger.info("\nTesting agent initialization...")
-        registry = initialize_registry()
-
-        # Use remote monitoring for test
-        monitoring_callback = get_monitoring_callback(enable_embedded_monitoring=False)
-
-        triage = TriageAgent(component_registry=registry, monitoring_callback=monitoring_callback)
-        logger.info("✓ Triage agent initialized successfully")
-
-        # Test basic operation
-        logger.info("\nTesting basic operation...")
-        response = triage.handle_design_request(
-            "Hello, I'd like to test the system. Can you tell me what agents are available and confirm STDIO-only transport?"
-        )
-
-        if response.success:
-            logger.info("✓ System test completed successfully")
-            logger.info(f"Response: {response.message[:200]}...")
-            return True
-        else:
-            logger.error(f"System test failed: {response.message}")
-            return False
-
-    except Exception as e:
-        logger.error(f"System test failed with error: {e}", exc_info=True)
-        return False
-
-
-def interactive_mode(
-    use_legacy=False, reset_memory=False, hard_reset=False, enable_monitoring=False, voice_input=False, disable_gaze=False
-):
-    """Run the system in interactive mode.
-
-    Args:
-        use_legacy: If True, use legacy triage agent (default is smolagents-native)
-        reset_memory: If True, start with fresh agent memories
-        hard_reset: If True, clear everything including log files
-        enable_monitoring: If True, start monitoring dashboard (default False for clean CLI)
-        voice_input: If True, enable voice input via wake word detection and speech recognition
-        disable_gaze: If True, skip VizorListener initialization (no ROS dependency)
-    """
-    mode = "legacy" if use_legacy else "smolagents-native"
-    logger.info(f"Starting Bridge Design System in interactive mode ({mode})...")
-
-    if not validate_environment():
-        return
-    
-    # Validate voice input if requested
-    if voice_input and not check_voice_dependencies():
-        logger.warning("⚠️ Voice input requested but dependencies not available")
-        logger.warning("Install voice dependencies with: uv sync --extra voice")
-        print("⚠️ Voice input dependencies not available - falling back to keyboard input")
-        voice_input = False
-
-    try:
-        # Don't start monitoring server - assume it's running separately
-        # start_monitoring_server(enable_monitoring=enable_monitoring)
-
-        # Always use remote monitoring callback
-        monitoring_callback = get_monitoring_callback(enable_embedded_monitoring=False)
-
-        # Initialize component registry
-        registry = initialize_registry()
-        logger.info("Component registry initialized")
-
-        if use_legacy:
-            # Legacy is no longer supported - use smolagents implementation
-            logger.warning(
-                "Legacy implementation has been removed - using smolagents-native implementation"
-            )
-            triage = TriageAgent(
-                component_registry=registry, monitoring_callback=monitoring_callback
-            )
-            logger.info("System initialized with smolagents-native patterns")
-        else:
-            # Use default smolagents-native implementation
-            triage = TriageAgent(
-                component_registry=registry, monitoring_callback=monitoring_callback
-            )
-            logger.info("System initialized with smolagents-native patterns")
-
-        # Handle reset options
-        if hard_reset:
-            print("🧹 HARD RESET: Clearing EVERYTHING (logs, memories, registry, legacy files)...")
-            clear_log_files()
-            clear_legacy_memory_files()
-            triage.reset_all_agents()
-            registry.clear()
-            print("✅ Complete system reset - starting completely fresh!")
-        elif reset_memory:
-            logger.info("🔄 Resetting agent memories as requested...")
-            triage.reset_all_agents()
-            registry.clear()
-            logger.info("✅ Started with fresh agent memories")
-
-        print("\n" + "=" * 60)
-        print("AR-Assisted Bridge Design System")
-        if use_legacy:
-            print("⚙️ Using LEGACY implementation")
-            print("🔧 STDIO-only geometry agent")
-        else:
-            print("🚀 Using smolagents-native implementation (DEFAULT)")
-            print("✨ 75% less code, 30% more efficient!")
-        
-        # Show input mode status
-        if voice_input:
-            print("🎤 Voice input enabled - use wake word for commands")
-        else:
-            print("⌨️ Keyboard input mode - type commands normally")
-            
-        print("=" * 60)
-
-        # Show monitoring information
-        if enable_monitoring:
-            print("🚀 LCARS Agent Monitoring enabled - connect to http://localhost:5000")
-            print("🌐 Make sure LCARS monitoring interface is running in separate terminal")
-            print("🖖 Live long and prosper!")
-        else:
-            print("⚠️ LCARS monitoring disabled (use --monitoring to enable)")
-
-        print(
-            "\nType 'exit' to quit, 'reset' to clear agent memories, 'hardreset' to clear everything"
-        )
-        print("Type 'status' to see agent status, 'gaze' to see detailed gaze information")
-        print("Type 'gazetest' to start continuous gaze monitoring for debugging")
-        if hard_reset:
-            print("✅ Started completely fresh (--hard-reset flag used)")
-        elif reset_memory:
-            print("✅ Started with fresh memories (--reset flag used)")
-        print()
-
-        # Initialize Direct Parameter Update queue for HoloLens transformations
-        TRANSFORM_UPDATE_QUEUE = []
-
-        # Initialize VizorListener for gaze-assisted spatial command grounding
-        vizor_listener = None
-        if disable_gaze:
-            print("🚫 Gaze tracking disabled by --disable-gaze flag")
-            logger.info("VizorListener initialization skipped - gaze features disabled")
-        else:
-            try:
-                print("🔍 Initializing VizorListener...")
-                # Force singleton reset to ensure fresh queue reference
-                VizorListener.reset_singleton()
-                vizor_listener = VizorListener(update_queue=TRANSFORM_UPDATE_QUEUE)
-
-                # Debug singleton info
-                print(f"[Debug] VizorListener instance ID: {id(vizor_listener)}")
-                print(
-                    f"[Debug] VizorListener._instance ID: {id(VizorListener._instance) if hasattr(VizorListener, '_instance') else 'None'}"
-                )
-                print(f"[Debug] TRANSFORM_UPDATE_QUEUE ID: {id(TRANSFORM_UPDATE_QUEUE)}")
-                print(f"[Debug] vizor_listener.update_queue ID: {id(vizor_listener.update_queue)}")
-                print(f"[Debug] Queue references same? {TRANSFORM_UPDATE_QUEUE is vizor_listener.update_queue}")
-
-                # Give ROS a moment to establish connection
-                print("⏳ Waiting for ROS connection to stabilize...")
-                time.sleep(1.0)
-
-                # Use the improved connection status checking
-                if vizor_listener.is_ros_connected():
-                    logger.info("👁️ VizorListener for gaze context initialized successfully")
-                    print("👁️ Gaze-assisted spatial grounding enabled (ROS connected)")
-
-                    # Test immediate gaze reading
-                    test_current = vizor_listener.get_current_element()
-                    test_recent = vizor_listener.get_recent_gaze(10.0)  # Longer window
-                    print(f"[Debug] Initial gaze test - Current: {test_current}, Recent: {test_recent}")
-
-                else:
-                    # VizorListener created but ROS not connected - keep for potential reconnection
-                    status = vizor_listener.get_connection_status()
-                    print(f"[Debug] Connection status: {status}")
-                    if status["ros_available"]:
-                        logger.warning("⚠️ VizorListener ROS connection failed - gaze features limited")
-                        print("⚠️ Gaze features limited (ROS not connected, but can reconnect later)")
-                    else:
-                        logger.warning("⚠️ ROS dependencies not available - gaze features disabled")
-                        print("⚠️ Gaze features disabled (ROS dependencies not installed)")
-
-            except Exception as e:
-                logger.error(f"❌ VizorListener initialization failed: {e}")
-                print(f"⚠️ Gaze features disabled (initialization failed: {str(e)})")
-                import traceback
-
-                traceback.print_exc()
-                vizor_listener = None
-        while True:
-            try:
-                user_input = get_user_input("Designer> ", voice_enabled=voice_input)
-
-                # Handle exit immediately without processing queue
-                if user_input.lower() == "exit":
-                    print("Exiting Bridge Design System...")
-                    break
-                
-                # Skip queue processing and command handling if user just pressed enter
-                if not user_input:
-                    continue
-
-                # Process Direct Parameter Update queue before handling user commands
-                print(f"[DEBUG] TRANSFORM_UPDATE_QUEUE length: {len(TRANSFORM_UPDATE_QUEUE)}")
-                print(f"[DEBUG] TRANSFORM_UPDATE_QUEUE contents: {TRANSFORM_UPDATE_QUEUE}")
-                if vizor_listener and hasattr(vizor_listener, 'update_queue'):
-                    print(f"[DEBUG] VizorListener.update_queue length: {len(vizor_listener.update_queue)}")
-                    print(f"[DEBUG] VizorListener.update_queue contents: {vizor_listener.update_queue}")
-                    print(f"[DEBUG] Queue objects same? {TRANSFORM_UPDATE_QUEUE is vizor_listener.update_queue}")
-                
-                if TRANSFORM_UPDATE_QUEUE:
-                    print(
-                        f"[SYSTEM] Processing {len(TRANSFORM_UPDATE_QUEUE)} queued transform batch(es)..."
-                    )
-
-                    # Process all data batches in the queue
-                    for transform_batch in TRANSFORM_UPDATE_QUEUE:
-                        for element_name, pose in transform_batch.items():
-                            # element_name is "dynamic_021", element_id is "021"
-                            # Component encoding: 001-009→component_1, 011-019→component_2, 021-029→component_3, etc.
-                            element_id = element_name.split("_")[
-                                -1
-                            ]  # Keep full element ID: 021, 022, 023, etc.
-                            print(f"[DEBUG] Processing transform: {element_name} → element_id: {element_id}")
-
-                            # Use the helper function in main.py
-                            new_pos = pose["position"]
-                            new_dir = quaternion_to_direction_vector(pose["quaternion"])
-
-                            # Format the specific, direct task for the agent
-                            task = format_direct_update_task(element_id, new_pos, new_dir)
-
-                            # Process this single element update
-                            print(f"[SYSTEM] Updating element {element_id}...")
-                            try:
-                                response = triage.handle_design_request(request=task, gaze_id=None)
-                                if response.success:
-                                    print(f"[SYSTEM] ✅ Element {element_id} updated successfully")
-                                else:
-                                    print(
-                                        f"[SYSTEM] ❌ Element {element_id} update failed: {response.message}"
-                                    )
-                            except Exception as e:
-                                print(f"[SYSTEM] ❌ Element {element_id} update error: {e}")
-
-                    TRANSFORM_UPDATE_QUEUE.clear()
-                    print("[SYSTEM] Transform queue processed. Now handling your command.")
-
-                if user_input.lower() == "reset":
-                    print("🔄 Resetting all agent memories...")
-                    triage.reset_all_agents()
-                    registry.clear()
-                    print("✅ All agent memories and component registry reset - starting fresh!")
-                    continue
-                elif user_input.lower() == "hardreset":
-                    print(
-                        "🧹 HARD RESET: Clearing EVERYTHING (logs, memories, registry, legacy files)..."
-                    )
-                    clear_log_files()
-                    clear_legacy_memory_files()
-                    triage.reset_all_agents()
-                    registry.clear()
-                    print("✅ Complete system reset - starting completely fresh!")
-                    continue
-                elif user_input.lower() == "status":
-                    # Always use smolagents status (legacy removed)
-                    status = triage.get_status()
-                    print("\nAgent Status (Smolagents Native):")
-                    for agent, info in status.items():
-                        print(f"  {agent}: {info}")
-
-                    # Registry status
-                    registry_stats = registry.get_stats()
-                    print("\nComponent Registry:")
-                    print(f"  Components: {registry_stats['total_components']}")
-                    print(f"  Types: {', '.join(registry_stats['types'])}")
-                    print(f"  Recent: {registry_stats['recent_components']}")
-
-                    # VizorListener status
-                    if vizor_listener:
-                        try:
-                            gaze_summary = vizor_listener.get_gaze_history_summary()
-                            print("\n👁️ Gaze Status:")
-                            print(f"  ROS Connected: {vizor_listener.is_ros_connected()}")
-                            print(
-                                f"  Current Element: {vizor_listener.get_current_element() or 'None'}"
-                            )
-                            print(
-                                f"  Recent Gaze (3s): {vizor_listener.get_recent_gaze(3.0) or 'None'}"
-                            )
-                            print(f"  Total Gazes (10s): {gaze_summary['total_gazes']}")
-                            print(f"  Unique Elements: {gaze_summary['unique_elements']}")
-                            if gaze_summary["recent_elements"]:
-                                print(
-                                    f"  Recent Elements: {', '.join(gaze_summary['recent_elements'])}"
-                                )
-                        except Exception as e:
-                            print(f"\n👁️ Gaze Status: Error - {e}")
-                    else:
-                        print("\n👁️ Gaze Status: VizorListener not available")
-
-                    continue
-                elif user_input.lower() in ["gaze", "gazehistory"]:
-                    # Show detailed gaze information
-                    if vizor_listener:
-                        try:
-                            print("\n👁️ Detailed Gaze Information:")
-                            print("-" * 40)
-
-                            current = vizor_listener.get_current_element()
-                            recent_3s = vizor_listener.get_recent_gaze(3.0)
-                            recent_5s = vizor_listener.get_recent_gaze(5.0)
-
-                            print(f"Current gaze: {current or 'None'}")
-                            print(f"Recent gaze (3s): {recent_3s or 'None'}")
-                            print(f"Recent gaze (5s): {recent_5s or 'None'}")
-
-                            summary = vizor_listener.get_gaze_history_summary()
-                            print(f"\nActivity Summary (last 10 seconds):")
-                            print(f"  Total gaze events: {summary['total_gazes']}")
-                            print(f"  Unique elements: {summary['unique_elements']}")
-                            print(f"  Most gazed element: {summary['most_gazed'] or 'None'}")
-                            if summary["most_gazed"]:
-                                print(f"  Times gazed: {summary['most_gazed_count']}")
-                            print(f"  Time span: {summary['time_span_seconds']:.1f} seconds")
-
-                            if summary["recent_elements"]:
-                                print(
-                                    f"  Element sequence: {' → '.join(summary['recent_elements'])}"
-                                )
-
-                        except Exception as e:
-                            print(f"\n👁️ Gaze information error: {e}")
-                    else:
-                        print("\n👁️ VizorListener not available")
-                    continue
-                elif user_input.lower() == "gazetest":
-                    # Continuous gaze monitoring for debugging
-                    if vizor_listener and vizor_listener.is_ros_connected():
-                        print("\n👁️ Starting continuous gaze monitoring...")
-                        print("Press Ctrl+C to stop")
-                        try:
-                            while True:
-                                current = vizor_listener.get_current_element()
-                                recent = vizor_listener.get_recent_gaze(3.0)
-                                summary = vizor_listener.get_gaze_history_summary(5.0)
-
-                                print(
-                                    f"\r[{time.strftime('%H:%M:%S')}] Current: {current or 'None'} | Recent: {recent or 'None'} | Total(5s): {summary['total_gazes']}",
-                                    end="",
-                                    flush=True,
-                                )
-                                time.sleep(0.5)
-                        except KeyboardInterrupt:
-                            print("\n👁️ Gaze monitoring stopped")
-                    else:
-                        print("\n❌ VizorListener not connected")
-                    continue
-                elif not user_input:
-                    continue
-
-                # Simple gaze integration - append to user prompt
-                final_request = user_input
-                if vizor_listener and vizor_listener.is_ros_connected():
-                    try:
-                        # Debug: Check all gaze sources with longer windows
-                        current_gaze = vizor_listener.get_current_element()
-                        recent_gaze_3s = vizor_listener.get_recent_gaze(3.0)
-                        recent_gaze_10s = vizor_listener.get_recent_gaze(10.0)
-                        summary = vizor_listener.get_gaze_history_summary(15.0)
-
-                        print(f"[Debug] Current gaze: {current_gaze}")
-                        print(f"[Debug] Recent gaze (3s): {recent_gaze_3s}")
-                        print(f"[Debug] Recent gaze (10s): {recent_gaze_10s}")
-                        print(f"[Debug] Total gazes (15s): {summary['total_gazes']}")
-                        print(f"[Debug] Most gazed: {summary['most_gazed']}")
-
-                        # Prioritize recency over frequency - most recent element wins
-                        gazed_element = (
-                            current_gaze  # Most immediate (prioritized)
-                            or recent_gaze_3s  # Recent (3s) - high priority
-                            or recent_gaze_10s  # Extended recent (10s) - medium priority
-                            # Note: Removed most_gazed fallback to avoid confusion with older elements
-                        )
-
-                        # If we found an element, show which strategy worked
-                        if gazed_element:
-                            if gazed_element == current_gaze:
-                                print(f"[Debug] Using CURRENT gaze: {gazed_element}")
-                            elif gazed_element == recent_gaze_3s:
-                                print(f"[Debug] Using RECENT(3s) gaze: {gazed_element}")
-                            elif gazed_element == recent_gaze_10s:
-                                print(f"[Debug] Using RECENT(10s) gaze: {gazed_element}")
-                        else:
-                            print(
-                                f"[Debug] No recent gaze found - command sent without gaze context"
-                            )
-                        if gazed_element:
-                            # Extract just the element number (e.g., "dynamic_0020" -> "020")
-                            if gazed_element.startswith("dynamic_"):
-                                element_number = gazed_element.replace("dynamic_", "")
-                                final_request = f"{user_input} [USER IS LOOKING AT ELEMENT: {element_number} - This is a 3D geometric element inside of grasshopper, the user sees this through their HoloLens AR headset]"
-                                print(f"[Debug] Adding gaze context: element {element_number}")
-                            else:
-                                final_request = (
-                                    f"{user_input} [USER IS LOOKING AT: {gazed_element}]"
-                                )
-                                print(f"[Debug] Adding gaze context: {gazed_element}")
-                        else:
-                            print(
-                                f"[Debug] No gaze detected - sending command without gaze context"
-                            )
-                    except Exception as e:
-                        logger.warning(f"⚠️ Failed to get gaze data: {e}")
-                else:
-                    print(f"[Debug] VizorListener not connected - no gaze data available")
-
-                try:
-                    # Process the request with gaze context embedded in the text
-                    print("\nProcessing...")
-                    response = triage.handle_design_request(request=final_request, gaze_id=None)
-
-                    if response.success:
-                        print(f"\nTriage Agent> {response.message}")
-                    else:
-                        print(f"\nError: {response.message}")
-                        if response.error:
-                            # Handle both string errors and error objects
-                            if hasattr(response.error, "value"):
-                                print(f"Error Type: {response.error.value}")
-                            else:
-                                print(f"Error Details: {response.error}")
-
-                finally:
-                    # Note: With time-window policy, we don't aggressively clear gaze data
-                    # The gaze history will naturally age out after 10 seconds
-                    # Don't clear current element - let it persist until new gaze data arrives
-                    # This allows for more reliable gaze detection between commands
-                    pass
-
-            except KeyboardInterrupt:
-                print("\n\n⏹️  Interrupted by Ctrl+C")
-                try:
-                    # Prompt for exit confirmation
-                    print("Exit the system? (y/n): ", end="", flush=True)
-                    confirm = input().strip().lower()
-                    if confirm in ['y', 'yes']:
-                        print("Exiting Bridge Design System...")
-                        break
-                    else:
-                        print("Continuing...")
-                        continue
-                except KeyboardInterrupt:
-                    # Second Ctrl+C - force exit
-                    print("\n\n🛑 Force quit requested. Exiting...")
-                    break
-                except:
-                    # Any other error during confirmation, just continue
-                    print("\nContinuing...")
-                    continue
-            except Exception as e:
-                logger.error(f"Error processing request: {e}", exc_info=True)
-                print(f"\nError: {str(e)}")
-
-    except Exception as e:
-        logger.error(f"Failed to initialize system: {e}", exc_info=True)
-        print(f"Initialization failed: {str(e)}")
-
-
-def main():
-    """Main entry point."""
-    import argparse
-
-    parser = argparse.ArgumentParser(
-        description="Bridge Design System (smolagents-native by default)"
-    )
-    parser.add_argument("--test", action="store_true", help="Run system test")
-    parser.add_argument(
-        "--interactive",
-        "-i",
-        action="store_true",
-        help="Run in interactive mode (uses smolagents-native by default)",
-    )
-    parser.add_argument(
-        "--legacy",
-        action="store_true",
-        help="Use legacy triage agent implementation (instead of default smolagents)",
-    )
-    parser.add_argument(
-        "--reset",
-        action="store_true",
-        help="Start with fresh agent memories (clears previous conversation history)",
-    )
-    parser.add_argument(
-        "--hard-reset",
-        action="store_true",
-        help="Start completely fresh (clears agent memories, component registry, AND log files)",
-    )
-    parser.add_argument(
-        "--enhanced-cli",
-        action="store_true",
-        help="Run enhanced CLI with Rich formatting and real-time status",
-    )
-    parser.add_argument(
-        "--monitoring",
-        action="store_true",
-        help="Enable LCARS agent monitoring interface (disabled by default for clean CLI)",
-    )
-    parser.add_argument(
-        "--start-mcp-server",
-        action="store_true",
-        help="Start HTTP MCP server for Grasshopper integration (legacy)",
-    )
-    parser.add_argument(
-        "--start-official-mcp",
-        action="store_true",
-        help="Start official MCP server using MCP SDK (stdio transport)",
-    )
-    parser.add_argument(
-        "--start-streamable-http",
-        action="store_true",
-        help="Start official MCP streamable-http server (recommended)",
-    )
-    parser.add_argument(
-        "--mcp-port", type=int, default=8001, help="Port for MCP HTTP server (default: 8001)"
-    )
-    parser.add_argument(
-        "--grasshopper-url",
-        default="http://localhost:8080",
-        help="URL of Grasshopper HTTP server (default: http://localhost:8080)",
-    )
-    parser.add_argument(
-        "--reset-material",
-        choices=["full", "confirm", "list-sessions", "list-backups"],
-        help="Reset material inventory: 'full' (with confirmation), 'confirm' (force reset), 'list-sessions', 'list-backups'",
-    )
-    parser.add_argument(
-        "--session-id",
-        type=str,
-        help="Session ID for session-based material reset (use with reset commands)",
-    )
-    parser.add_argument(
-        "--backup-name",
-        type=str,
-        help="Backup name for backup-based material operations (use with reset commands)",
-    )
-    parser.add_argument(
-        "--voice-input",
-        action="store_true",
-        help="Enable voice input using wake word detection and speech recognition (requires voice dependencies)",
-    )
-    parser.add_argument(
-        "--disable-gaze",
-        action="store_true",
-        help="Disable VizorListener initialization - run without ROS dependency for gaze tracking",
-    )
-
-    args = parser.parse_args()
-
-    if args.test:
-        success = test_system()
-        exit(0 if success else 1)
-    elif args.reset_material:
-        success = handle_material_reset(args)
-        exit(0 if success else 1)
-    elif args.start_streamable_http:
-        # Use Clean FastMCP implementation (recommended approach)
-        print("🔍 Checking for FastMCP server availability...")
-
-        fastmcp_available = False
-        try:
-            # Test FastMCP imports before attempting to use
-            from mcp.server.fastmcp import FastMCP
-
-            print("✅ FastMCP framework available")
-            fastmcp_available = True
-        except ImportError as e:
-            print(f"⚠️ FastMCP framework not available: {e}")
-
-        if fastmcp_available:
-            try:
-                from .mcp.fastmcp_server_clean import run_clean_fastmcp_server
-
-                print("🚀 Starting Clean FastMCP server (pure FastMCP architecture)")
-                print("🎯 Architecture: FastMCP with @custom_route decorators for bridge endpoints")
-                print("✅ Note: Using FastMCP @custom_route for bridge compatibility")
-
-                # Use the clean FastMCP approach - let FastMCP own everything
-                run_clean_fastmcp_server(
-                    grasshopper_url=args.grasshopper_url, host="127.0.0.1", port=args.mcp_port
-                )
-
-            except Exception as e:
-                print(f"❌ Clean FastMCP server not suitable for HTTP: {e}")
-                print("🔄 Using Manual MCP server for reliable HTTP support...")
-                fastmcp_available = False
-
-        if not fastmcp_available:
-            # Use manual server as fallback
-            try:
-                from .mcp.manual_mcp_server import ManualMCPServer
-
-                # Fallback to manual server
-                server = ManualMCPServer(
-                    grasshopper_url=args.grasshopper_url, port=args.mcp_port, bridge_mode=True
-                )
-                print(f"🔄 Starting Manual MCP server on port {args.mcp_port} (fallback mode)")
-                server.run()
-
-            except Exception as e:
-                print(f"❌ Manual MCP server also failed: {e}")
-                print("💡 Try installing FastMCP: pip install fastmcp")
-                exit(1)
-    elif args.start_official_mcp:
-        import sys
-
-        from .cli.official_mcp_server import start_official_mcp_server
-
-        # Override sys.argv to pass the arguments
-        sys.argv = ["official-mcp-server", "--grasshopper-url", args.grasshopper_url]
-        if hasattr(args, "debug") and args.debug:
-            sys.argv.append("--debug")
-        start_official_mcp_server()
-    elif args.start_mcp_server:
-        import sys
-
-        from .cli.mcp_server import start_mcp_server
-
-        # Override sys.argv to pass the port argument
-        sys.argv = ["mcp-server", "--port", str(args.mcp_port)]
-        start_mcp_server()
-    elif args.enhanced_cli:
-        from .cli.enhanced_interface import run_enhanced_cli
-
-        run_enhanced_cli(simple_mode=False)
-    elif args.interactive:
-        interactive_mode(
-            use_legacy=args.legacy,
-            reset_memory=args.reset,
-            hard_reset=args.hard_reset,
-            enable_monitoring=args.monitoring,
-            voice_input=args.voice_input,
-            disable_gaze=args.disable_gaze,
-        )
-    else:
-        # Default to smolagents interactive mode
-        logger.info("No specific mode specified - starting default smolagents interactive mode")
-        interactive_mode(
-            use_legacy=False,
-            reset_memory=args.reset,
-            hard_reset=args.hard_reset,
-            enable_monitoring=args.monitoring,
-            voice_input=args.voice_input,
-            disable_gaze=args.disable_gaze,
-        )
-
-
-if __name__ == "__main__":
-    main()
-=======
-"""Main entry point for the Bridge Design System.
-
-This system uses MCPAdapt for robust MCP integration with Grasshopper,
-providing stable async/sync handling and eliminating event loop issues.
-"""
-
-import threading
-import time
-import signal
-from pathlib import Path
-
-from .agents import TriageAgent
-from .agents.VizorListener import VizorListener
-from .config.logging_config import get_logger
-from .config.model_config import ModelProvider
-from .config.settings import settings
-from .state.component_registry import initialize_registry
-from .tools.material_tools import MaterialInventoryManager
-from .voice_input import get_user_input, check_voice_dependencies
-from .monitoring.trace_logger import finalize_workshop_session, get_trace_logger
-from .ipc import start_command_server, stop_command_server, get_command_server
-
-logger = get_logger(__name__)
-
-# Global monitoring variables
-monitoring_server_started = False
-
-
-def quaternion_to_direction_vector(quat_dict):
-    """
-    Converts a RAW quaternion from ROS to a direction vector in the Rhino
-    coordinate system.
-
-    Args:
-        quat_dict: The raw, unmodified quaternion dictionary from ROS.
-                   Example: {'w': ..., 'x': ..., 'y': ..., 'z': ...}
-
-    Returns:
-        List of [vx, vy, vz] direction vector components in Rhino coordinates.
-    """
-    w = quat_dict['w']
-    x = quat_dict['x']
-    y = quat_dict['y']
-    z = quat_dict['z']
-    print(f"[DEBUG] Raw ROS Quaternion input: w={w}, x={x}, y={y}, z={z}")
-
-    # 1. Calculate the direction vector in ROS coordinates (x-forward, y-right, z-up)
-    #    This formula calculates the rotated X-axis.
-    ros_vx = 1.0 - 2.0 * (y * y + z * z)
-    ros_vy = 2.0 * (x * y + w * z)
-    ros_vz = 2.0 * (x * z - w * y)
-    print(f"[DEBUG] Calculated direction in ROS coords: [{ros_vx:.4f}, {ros_vy:.4f}, {ros_vz:.4f}]")
-
-    # 2. Transform the calculated vector from ROS to Rhino coordinates.
-    #    ROS (x-fwd, y-right, z-up) -> Rhino (x-right, y-fwd, z-up)
-    #    rhino_x = ros_y
-    #    rhino_y = ros_x
-    #    rhino_z = ros_z
-    rhino_vx = ros_vy
-    rhino_vy = ros_vx
-    rhino_vz = ros_vz
-    print(f"[DEBUG] Transformed direction for Rhino: [{rhino_vx:.4f}, {rhino_vy:.4f}, {rhino_vz:.4f}]")
-
-    # 3. Normalize the final vector
-    import math
-    magnitude = math.sqrt(rhino_vx**2 + rhino_vy**2 + rhino_vz**2)
-    if magnitude > 1e-6:
-        rhino_vx /= magnitude
-        rhino_vy /= magnitude
-        rhino_vz /= magnitude
-    else:
-        print(f"[DEBUG] Warning: Zero magnitude vector, using default X-forward")
-        rhino_vx, rhino_vy, rhino_vz = 1.0, 0.0, 0.0
-    
-    return [rhino_vx, rhino_vy, rhino_vz]
-
-
-def format_direct_update_task(element_id, new_center, new_direction):
-    """Formats the precise task for the GeometryAgent."""
-    return (
-        f"Perform a direct parameter update for element with id '{element_id}'. "
-        f"Replace its center point with these values: {new_center}. "
-        f"Replace its direction vector with these values: {new_direction}."
-    )
-
-
-def clear_log_files():
-    """Clear all log files for a completely fresh start."""
-    log_dir = Path("logs")
-    if not log_dir.exists():
-        logger.info("📁 No logs directory found - nothing to clear")
-        return
-
-    log_files_cleared = 0
-    try:
-        # Find all log files (including rotated ones)
-        log_patterns = ["*.log", "*.log.*"]
-        for pattern in log_patterns:
-            for log_file in log_dir.glob(pattern):
-                try:
-                    log_file.unlink()
-                    log_files_cleared += 1
-                    print(f"🗑️ Deleted: {log_file}")
-                except Exception as e:
-                    print(f"⚠️ Could not delete {log_file}: {e}")
-
-        if log_files_cleared > 0:
-            print(f"✅ Cleared {log_files_cleared} log files")
-        else:
-            print("📁 No log files found to clear")
-
-    except Exception as e:
-        print(f"❌ Error clearing log files: {e}")
-
-
-def clear_legacy_memory_files():
-    """Clear legacy file-based memory sessions (no longer used in smolagents)."""
-    memory_dir = Path("src/bridge_design_system/data/memory")
-    if not memory_dir.exists():
-        print("📁 No legacy memory directory found - nothing to clear")
-        return
-
-    memory_files_cleared = 0
-    try:
-        # Find all session JSON files
-        for memory_file in memory_dir.glob("session_*.json"):
-            try:
-                memory_file.unlink()
-                memory_files_cleared += 1
-                print(f"🗑️ Deleted legacy memory: {memory_file.name}")
-            except Exception as e:
-                print(f"⚠️ Could not delete {memory_file}: {e}")
-
-        if memory_files_cleared > 0:
-            print(f"✅ Cleared {memory_files_cleared} legacy memory files")
-        else:
-            print("📁 No legacy memory files found to clear")
-
-    except Exception as e:
-        print(f"❌ Error clearing legacy memory files: {e}")
-
-
-def validate_environment():
-    """Validate that required environment variables are set."""
-    # Get unique providers needed
-    providers = set()
-    for agent in ["triage", "geometry", "material", "structural", "syslogic"]:
-        provider = getattr(settings, f"{agent}_agent_provider", None)
-        if provider:
-            providers.add(provider)
-
-    # Check API keys
-    missing = settings.validate_required_keys(list(providers))
-    if missing:
-        logger.error(f"Missing API keys for providers: {missing}")
-        logger.error("Please set the required API keys in your .env file")
-        return False
-
-    # Check paths
-    if not settings.grasshopper_mcp_path:
-        logger.warning("GRASSHOPPER_MCP_PATH not set - MCP features will be limited")
-
-    return True
-
-
-def start_monitoring_server(enable_monitoring=True):
-    """Start the LCARS monitoring interface in a background thread."""
-    global monitoring_server_started
-
-    if not enable_monitoring:
-        logger.info("📊 Monitoring disabled by user")
-        return
-
-    if monitoring_server_started:
-        return
-
-    try:
-        from .monitoring.lcars_interface import start_lcars_interface
-
-        def run_server():
-            print("🚀 Starting LCARS Engineering Systems Monitor on http://localhost:5000")
-            print("🌐 LCARS dashboard accessible from any device on local network")
-            print("🖖 Live long and prosper!")
-            start_lcars_interface(host="0.0.0.0", port=5000)
-
-        # Start LCARS monitoring server in background thread
-        monitor_thread = threading.Thread(target=run_server, daemon=True)
-        monitor_thread.start()
-
-        # Wait a moment for server to initialize
-        time.sleep(2)
-        monitoring_server_started = True
-
-        logger.info("✅ LCARS monitoring interface started successfully")
-
-    except Exception as e:
-        logger.warning(f"⚠️ Failed to start LCARS monitoring interface: {e}")
-        logger.info("Continuing without monitoring...")
-
-
-def get_monitoring_callback(enable_embedded_monitoring=False):
-    """Get the monitoring callback if available."""
-    if enable_embedded_monitoring:
-        # Use embedded monitoring (old behavior)
-        try:
-            from .monitoring.server import get_status_tracker
-
-            status_tracker = get_status_tracker()
-            if status_tracker:
-                logger.info("✅ Embedded monitoring integration enabled")
-                return status_tracker
-            else:
-                logger.info(
-                    "📊 Embedded monitoring server not ready - continuing without monitoring"
-                )
-                return None
-        except Exception as e:
-            logger.debug(f"Embedded monitoring not available: {e}")
-            return None
-    else:
-        # Use remote monitoring (new default behavior)
-        try:
-            from .monitoring.agent_monitor import create_remote_monitor_callback
-
-            logger.info("📡 Remote monitoring enabled - will send updates to standalone server")
-            return create_remote_monitor_callback
-        except Exception as e:
-            logger.debug(f"Remote monitoring not available: {e}")
-            return None
-
-
-def handle_material_reset(args) -> bool:
-    """Handle material inventory reset operations from CLI."""
-    try:
-        print("🔧 Material Inventory Reset Tool")
-        print("=" * 40)
-
-        # Initialize material manager
-        inventory_manager = MaterialInventoryManager()
-
-        if args.reset_material == "list-sessions":
-            # List available cutting sessions
-            sessions = inventory_manager.inventory_data.get("cutting_sessions", [])
-            if not sessions:
-                print("📋 No cutting sessions found in inventory")
-                return True
-
-            print(f"📋 Found {len(sessions)} cutting sessions:")
-            for i, session in enumerate(sessions, 1):
-                session_id = session.get("session_id", f"session_{i}")
-                timestamp = session.get("timestamp", "unknown")
-                elements = len(session.get("elements", []))
-                print(f"  {i}. {session_id} - {timestamp} ({elements} elements)")
-
-            print("\nUse --reset-material with --session-id to reset to a specific session")
-            return True
-
-        elif args.reset_material == "list-backups":
-            # List available backups
-            backups = inventory_manager._list_backups()
-            if not backups:
-                print("📋 No backup files found")
-                return True
-
-            print(f"📋 Found {len(backups)} backup files:")
-            for backup in backups:
-                name = backup["name"]
-                created = backup["created_at"]
-                size_kb = backup["file_size_bytes"] / 1024
-                print(f"  • {name} - {created} ({size_kb:.1f} KB)")
-
-            print("\nUse --reset-material with --backup-name to restore from a backup")
-            return True
-
-        elif args.reset_material == "full":
-            # Show current status and ask for confirmation
-            current_status = inventory_manager.get_status(detailed=False)
-
-            print("🔍 Current Material Inventory Status:")
-            print(f"  Total beams: {current_status['total_beams']}")
-            print(f"  Overall utilization: {current_status['overall_utilization_percent']:.1f}%")
-            print(
-                f"  Total cuts made: {sum(len(beam.cuts) for beam in inventory_manager.get_beams())}"
-            )
-            print(
-                f"  Cutting sessions: {len(inventory_manager.inventory_data.get('cutting_sessions', []))}"
-            )
-
-            if current_status["overall_utilization_percent"] > 0:
-                print("\n⚠️ WARNING: This will reset ALL material usage data!")
-                print("   All cuts, sessions, and utilization will be lost.")
-                print("   Use --reset-material confirm to proceed without this warning.")
-
-                try:
-                    response = input("\nContinue with full reset? (y/N): ").strip().lower()
-                    if response not in ["y", "yes"]:
-                        print("Reset cancelled by user")
-                        return True
-                except KeyboardInterrupt:
-                    print("\nReset cancelled by user")
-                    return True
-
-            # Perform the full reset
-            print("\n🔄 Performing full material inventory reset...")
-            reset_result = _perform_cli_full_reset(inventory_manager)
-
-            if reset_result["success"]:
-                print(f"✅ {reset_result['message']}")
-                print(f"   Beams reset: {reset_result['beams_reset']}")
-                print(f"   Material restored: {reset_result['total_material_restored_mm']}mm")
-                return True
-            else:
-                print(f"❌ Reset failed: {reset_result.get('error', 'Unknown error')}")
-                return False
-
-        elif args.reset_material == "confirm":
-            # Force full reset without confirmation
-            print("🔄 Performing confirmed full material inventory reset...")
-            reset_result = _perform_cli_full_reset(inventory_manager)
-
-            if reset_result["success"]:
-                print(f"✅ {reset_result['message']}")
-                return True
-            else:
-                print(f"❌ Reset failed: {reset_result.get('error', 'Unknown error')}")
-                return False
-
-        # Handle session or backup specific resets via the reset tool
-        if args.session_id:
-            print(f"🔄 Resetting to session: {args.session_id}")
-            # This would use the session reset functionality
-            print("⚠️ Session reset not yet implemented in CLI")
-            return False
-
-        if args.backup_name:
-            print(f"🔄 Restoring from backup: {args.backup_name}")
-            # This would use the backup restore functionality
-            print("⚠️ Backup restore not yet implemented in CLI")
-            return False
-
-        return True
-
-    except Exception as e:
-        print(f"❌ Material reset failed: {e}")
-        logger.error(f"Material reset error: {e}")
-        return False
-
-
-def _perform_cli_full_reset(inventory_manager) -> dict:
-    """Perform full reset for CLI operations."""
-    try:
-        from datetime import datetime
-
-        # Create automatic backup
-        backup_name = f"cli_backup_before_reset_{datetime.now().strftime('%Y%m%d_%H%M%S')}"
-        inventory_manager._create_backup(backup_name)
-        print(f"📋 Automatic backup created: {backup_name}")
-
-        # Create fresh inventory data
-        fresh_inventory = {
-            "total_stock_mm": 25740,  # 13 * 1980
-            "beam_length_mm": 1980,
-            "kerf_loss_mm": 3,
-            "available_beams": [],
-            "used_elements": [],
-            "total_waste_mm": 0,
-            "total_utilization_percent": 0.0,
-            "cutting_sessions": [],
-            "last_updated": datetime.now().isoformat(),
-            "metadata": {
-                "cross_section": "5x5cm",
-                "material_type": "timber",
-                "project": "bridge_design",
-                "version": "1.0",
-                "units": "millimeters",
-            },
-            "statistics": {
-                "total_beams": 13,
-                "full_beams": 13,
-                "partial_beams": 0,
-                "average_beam_length_mm": 1980.0,
-                "material_efficiency_target": 95.0,
-                "waste_tolerance_mm": 100,
-            },
-        }
-
-        # Create 13 pristine beams
-        for i in range(1, 14):
-            beam_data = {
-                "id": f"beam_{i:03d}",
-                "original_length_mm": 1980,
-                "remaining_length_mm": 1980,
-                "cuts": [],
-                "waste_mm": 0,
-                "utilization_percent": 0.0,
-            }
-            fresh_inventory["available_beams"].append(beam_data)
-
-        # Save the fresh inventory
-        inventory_manager.inventory_data = fresh_inventory
-        inventory_manager._save_inventory(backup=False)  # We already created our own backup
-
-        return {
-            "success": True,
-            "message": "Material inventory reset completed successfully",
-            "beams_reset": 13,
-            "total_material_restored_mm": 25740,
-            "backup_created": backup_name,
-        }
-
-    except Exception as e:
-        return {"success": False, "error": str(e)}
-
-
-def test_system():
-    """Run a basic system test."""
-    logger.info("Running system test...")
-
-    try:
-        # Test model configuration
-        logger.info("Testing model configuration...")
-        results = ModelProvider.validate_all_models()
-
-        for agent, success in results.items():
-            if success:
-                logger.info(f"✓ {agent} agent model validated")
-            else:
-                logger.error(f"✗ {agent} agent model failed validation")
-
-        if not all(results.values()):
-            logger.error("Model validation failed")
-            return False
-
-        # Test agent initialization
-        logger.info("\nTesting agent initialization...")
-        registry = initialize_registry()
-
-        # Use remote monitoring for test
-        monitoring_callback = get_monitoring_callback(enable_embedded_monitoring=False)
-
-        triage = TriageAgent(component_registry=registry, monitoring_callback=monitoring_callback)
-        logger.info("✓ Triage agent initialized successfully")
-
-        # Test basic operation
-        logger.info("\nTesting basic operation...")
-        response = triage.handle_design_request(
-            "Hello, I'd like to test the system. Can you tell me what agents are available and confirm STDIO-only transport?"
-        )
-
-        if response.success:
-            logger.info("✓ System test completed successfully")
-            logger.info(f"Response: {response.message[:200]}...")
-            return True
-        else:
-            logger.error(f"System test failed: {response.message}")
-            return False
-
-    except Exception as e:
-        logger.error(f"System test failed with error: {e}", exc_info=True)
-        return False
-
-
-def interactive_mode(
-    use_legacy=False, 
-    reset_memory=False, 
-    hard_reset=False, 
-    enable_monitoring=False, 
-    voice_input=False, 
-    disable_gaze=False,
-    otel_backend=None,
-    disable_otel=False,
-    disable_custom_monitoring=False,
-    enable_command_server=False,
-):
-    """Run the system in interactive mode.
-
-    Args:
-        use_legacy: If True, use legacy triage agent (default is smolagents-native)
-        reset_memory: If True, start with fresh agent memories
-        hard_reset: If True, clear everything including log files
-        enable_monitoring: If True, start monitoring dashboard (default False for clean CLI)
-        voice_input: If True, enable voice input via wake word detection and speech recognition
-        disable_gaze: If True, skip VizorListener initialization (no ROS dependency)
-        otel_backend: OpenTelemetry backend to use (none, console, langfuse, phoenix, hybrid)
-        disable_otel: If True, disable OpenTelemetry instrumentation completely
-        disable_custom_monitoring: If True, disable custom LCARS monitoring
-        enable_command_server: If True, start TCP command server for external voice interfaces
-    """
-    mode = "legacy" if use_legacy else "smolagents-native"
-    logger.info(f"Starting Bridge Design System in interactive mode ({mode})...")
-
-    if not validate_environment():
-        return
-    
-    # Validate voice input if requested
-    if voice_input and not check_voice_dependencies():
-        logger.warning("⚠️ Voice input requested but dependencies not available")
-        logger.warning("Install voice dependencies with: uv sync --extra voice")
-        print("⚠️ Voice input dependencies not available - falling back to keyboard input")
-        voice_input = False
-
-    try:
-        # Don't start monitoring server - assume it's running separately
-        # start_monitoring_server(enable_monitoring=enable_monitoring)
-
-        # Initialize trace logger if monitoring is enabled
-        if enable_monitoring:
-            trace_logger = get_trace_logger()
-            logger.info(f"📊 Workshop trace logging enabled - Session: {trace_logger.current_session_id}")
-
-        # Always use remote monitoring callback
-        monitoring_callback = get_monitoring_callback(enable_embedded_monitoring=False)
-
-        # Initialize OpenTelemetry instrumentation
-        otel_configured = False
-        if not disable_otel:
-            try:
-                from .monitoring.otel_config import OpenTelemetryConfig
-                from .monitoring.lcars_otel_bridge import create_lcars_exporter
-                from .monitoring.server import get_status_tracker
-                
-                # Determine backend
-                backend = otel_backend or settings.otel_backend
-                
-                # Create OpenTelemetry configuration
-                otel_config = OpenTelemetryConfig(backend=backend)
-                
-                # Set up LCARS integration for hybrid mode
-                lcars_exporter = None
-                if backend == "hybrid" and not disable_custom_monitoring:
-                    status_tracker = get_status_tracker()
-                    if status_tracker:
-                        lcars_exporter = create_lcars_exporter(status_tracker)
-                        logger.info("🔗 LCARS-OpenTelemetry bridge configured")
-                    else:
-                        logger.warning("⚠️ LCARS status tracker not available - hybrid mode will use other backends only")
-                
-                # Initialize instrumentation
-                otel_configured = otel_config.instrument(lcars_exporter)
-                
-                if otel_configured:
-                    logger.info(f"🚀 OpenTelemetry active with {backend} backend")
-                else:
-                    logger.warning("⚠️ OpenTelemetry configuration failed - continuing without instrumentation")
-                    
-            except ImportError as e:
-                logger.warning(f"⚠️ OpenTelemetry dependencies not available: {e}")
-            except Exception as e:
-                logger.error(f"❌ OpenTelemetry initialization failed: {e}")
-        else:
-            logger.info("📊 OpenTelemetry disabled by CLI flag")
-
-        # Initialize component registry
-        registry = initialize_registry()
-        logger.info("Component registry initialized")
-
-        if use_legacy:
-            # Legacy is no longer supported - use smolagents implementation
-            logger.warning(
-                "Legacy implementation has been removed - using smolagents-native implementation"
-            )
-            triage = TriageAgent(
-                component_registry=registry, monitoring_callback=monitoring_callback
-            )
-            logger.info("System initialized with smolagents-native patterns")
-        else:
-            # Use default smolagents-native implementation
-            triage = TriageAgent(
-                component_registry=registry, monitoring_callback=monitoring_callback
-            )
-            logger.info("System initialized with smolagents-native patterns")
-
-        # Handle reset options
-        if hard_reset:
-            print("🧹 HARD RESET: Clearing EVERYTHING (logs, memories, registry, legacy files)...")
-            clear_log_files()
-            clear_legacy_memory_files()
-            triage.reset_all_agents()
-            registry.clear()
-            print("✅ Complete system reset - starting completely fresh!")
-        elif reset_memory:
-            logger.info("🔄 Resetting agent memories as requested...")
-            triage.reset_all_agents()
-            registry.clear()
-            logger.info("✅ Started with fresh agent memories")
-
-        # Initialize TCP command server for external voice interfaces
-        command_server_task = None
-        command_server_running = False
-        if enable_command_server:
-            try:
-                print("🚀 Starting TCP command server for external voice interfaces...")
-                
-                # Create command handler that uses the triage agent
-                def command_handler(user_request: str):
-                    """Handle commands from external interfaces (e.g., voice chat)."""
-                    try:
-                        logger.info(f"📨 [COMMAND SERVER] Processing external request: {user_request[:100]}...")
-                        response = triage.handle_design_request(request=user_request, gaze_id=None)
-                        logger.info(f"✅ [COMMAND SERVER] Request completed: {'success' if response.success else 'failed'}")
-                        return response
-                    except Exception as e:
-                        logger.error(f"❌ [COMMAND SERVER] Error processing request: {e}")
-                        # Return a compatible error response
-                        class ErrorResponse:
-                            def __init__(self, message):
-                                self.success = False
-                                self.message = message
-                        return ErrorResponse(f"Error processing request: {str(e)}")
-                
-                # Start command server in background thread
-                command_server = start_command_server(host="localhost", port=8082, command_handler=command_handler)
-                
-                # Check if server was created successfully
-                if command_server is None:
-                    raise RuntimeError("Failed to create command server")
-                
-                server_started = threading.Event()
-                server_error = None
-                
-                def run_command_server():
-                    """Run command server in background thread."""
-                    nonlocal server_error
-                    try:
-                        import asyncio
-                        loop = asyncio.new_event_loop()
-                        asyncio.set_event_loop(loop)
-                        # Server start will fail if port is already in use
-                        loop.run_until_complete(command_server.start())
-                        server_started.set()
-                    except Exception as e:
-                        server_error = e
-                        logger.error(f"❌ Command server error: {e}")
-                        server_started.set()
-                
-                command_server_thread = threading.Thread(target=run_command_server, daemon=True)
-                command_server_thread.start()
-                
-                # Wait for server to start or fail
-                server_started.wait(timeout=2.0)
-                
-                if server_error:
-                    raise server_error
-                
-                print("✅ TCP command server started on localhost:8082")
-                print("📡 External voice interfaces can now connect")
-                command_server_running = True
-                
-            except Exception as e:
-                logger.error(f"❌ Failed to start command server: {e}")
-                print(f"⚠️ Command server failed to start: {e}")
-                if "address already in use" in str(e).lower():
-                    print("   💡 Tip: Another instance may be running. Check with: lsof -i :8082")
-                    print("   💡 To kill it: kill -9 $(lsof -t -i:8082)")
-                print("   Continuing without command server...")
-
-        print("\n" + "=" * 60)
-        print("AR-Assisted Bridge Design System")
-        if use_legacy:
-            print("⚙️ Using LEGACY implementation")
-            print("🔧 STDIO-only geometry agent")
-        else:
-            print("🚀 Using smolagents-native implementation (DEFAULT)")
-            print("✨ 75% less code, 30% more efficient!")
-        
-        # Show input mode status
-        if voice_input:
-            print("🎤 Voice input enabled - use wake word for commands")
-        else:
-            print("⌨️ Keyboard input mode - type commands normally")
-            
-        print("=" * 60)
-
-        # Show monitoring information
-        if enable_monitoring:
-            print("🚀 LCARS Agent Monitoring enabled - connect to http://localhost:5000")
-            print("🌐 Make sure LCARS monitoring interface is running in separate terminal")
-            print("🖖 Live long and prosper!")
-        else:
-            print("⚠️ LCARS monitoring disabled (use --monitoring to enable)")
-
-        # Show command server information
-        if command_server_running:
-            print("🚀 TCP Command Server running on localhost:8082")
-            print("📡 External voice interfaces can connect via TCP")
-            print("🎤 Use voice chat agent in separate terminal")
-        elif enable_command_server:
-            print("⚠️ Command server enabled but failed to start (port may be in use)")
-            print("   Check with: lsof -i :8082")
-        else:
-            print("⚠️ Command server disabled (use --enable-command-server to enable)")
-
-        print(
-            "\nType 'exit' to quit, 'reset' to clear agent memories, 'hardreset' to clear everything"
-        )
-        print("Type 'status' to see agent status, 'gaze' to see detailed gaze information")
-        print("Type 'gazetest' to start continuous gaze monitoring for debugging")
-        print("Type 'workshop-finalize' to save workshop session with participant info")
-        print("Type 'workshop-report' to generate workshop analysis report")
-        if hard_reset:
-            print("✅ Started completely fresh (--hard-reset flag used)")
-        elif reset_memory:
-            print("✅ Started with fresh memories (--reset flag used)")
-        print()
-
-        # Initialize Direct Parameter Update queue for HoloLens transformations
-        TRANSFORM_UPDATE_QUEUE = []
-
-        # Initialize VizorListener for gaze-assisted spatial command grounding
-        vizor_listener = None
-        if disable_gaze:
-            print("🚫 Gaze tracking disabled by --disable-gaze flag")
-            logger.info("VizorListener initialization skipped - gaze features disabled")
-        else:
-            try:
-                print("🔍 Initializing VizorListener...")
-                # Force singleton reset to ensure fresh queue reference
-                VizorListener.reset_singleton()
-                vizor_listener = VizorListener(update_queue=TRANSFORM_UPDATE_QUEUE)
-
-                # Debug singleton info
-                print(f"[Debug] VizorListener instance ID: {id(vizor_listener)}")
-                print(
-                    f"[Debug] VizorListener._instance ID: {id(VizorListener._instance) if hasattr(VizorListener, '_instance') else 'None'}"
-                )
-                print(f"[Debug] TRANSFORM_UPDATE_QUEUE ID: {id(TRANSFORM_UPDATE_QUEUE)}")
-                print(f"[Debug] vizor_listener.update_queue ID: {id(vizor_listener.update_queue)}")
-                print(f"[Debug] Queue references same? {TRANSFORM_UPDATE_QUEUE is vizor_listener.update_queue}")
-
-                # Give ROS a moment to establish connection
-                print("⏳ Waiting for ROS connection to stabilize...")
-                time.sleep(1.0)
-
-                # Use the improved connection status checking
-                if vizor_listener.is_ros_connected():
-                    logger.info("👁️ VizorListener for gaze context initialized successfully")
-                    print("👁️ Gaze-assisted spatial grounding enabled (ROS connected)")
-
-                    # Test immediate gaze reading
-                    test_current = vizor_listener.get_current_element()
-                    test_recent = vizor_listener.get_recent_gaze(10.0)  # Longer window
-                    print(f"[Debug] Initial gaze test - Current: {test_current}, Recent: {test_recent}")
-
-                else:
-                    # VizorListener created but ROS not connected - keep for potential reconnection
-                    status = vizor_listener.get_connection_status()
-                    print(f"[Debug] Connection status: {status}")
-                    if status["ros_available"]:
-                        logger.warning("⚠️ VizorListener ROS connection failed - gaze features limited")
-                        print("⚠️ Gaze features limited (ROS not connected, but can reconnect later)")
-                    else:
-                        logger.warning("⚠️ ROS dependencies not available - gaze features disabled")
-                        print("⚠️ Gaze features disabled (ROS dependencies not installed)")
-
-            except Exception as e:
-                logger.error(f"❌ VizorListener initialization failed: {e}")
-                print(f"⚠️ Gaze features disabled (initialization failed: {str(e)})")
-                import traceback
-
-                traceback.print_exc()
-                vizor_listener = None
-        while True:
-            try:
-                user_input = get_user_input("Designer> ", voice_enabled=voice_input)
-
-                # Handle exit immediately without processing queue
-                if user_input.lower() == "exit":
-                    print("Exiting Bridge Design System...")
-                    break
-                
-                # Skip queue processing and command handling if user just pressed enter
-                if not user_input:
-                    continue
-
-                # Process Direct Parameter Update queue before handling user commands
-                print(f"[DEBUG] TRANSFORM_UPDATE_QUEUE length: {len(TRANSFORM_UPDATE_QUEUE)}")
-                print(f"[DEBUG] TRANSFORM_UPDATE_QUEUE contents: {TRANSFORM_UPDATE_QUEUE}")
-                if vizor_listener and hasattr(vizor_listener, 'update_queue'):
-                    print(f"[DEBUG] VizorListener.update_queue length: {len(vizor_listener.update_queue)}")
-                    print(f"[DEBUG] VizorListener.update_queue contents: {vizor_listener.update_queue}")
-                    print(f"[DEBUG] Queue objects same? {TRANSFORM_UPDATE_QUEUE is vizor_listener.update_queue}")
-                
-                if TRANSFORM_UPDATE_QUEUE:
-                    print(
-                        f"[SYSTEM] Processing {len(TRANSFORM_UPDATE_QUEUE)} queued transform batch(es)..."
-                    )
-
-                    # Process all data batches in the queue
-                    for transform_batch in TRANSFORM_UPDATE_QUEUE:
-                        for element_name, pose in transform_batch.items():
-                            # element_name is "dynamic_021", element_id is "021"
-                            # Component encoding: 001-009→component_1, 011-019→component_2, 021-029→component_3, etc.
-                            element_id = element_name.split("_")[
-                                -1
-                            ]  # Keep full element ID: 021, 022, 023, etc.
-                            print(f"[DEBUG] Processing transform: {element_name} → element_id: {element_id}")
-
-                            # Use the helper function in main.py
-                            new_pos = pose["position"]
-                            new_dir = quaternion_to_direction_vector(pose["quaternion"])
-
-                            # Format the specific, direct task for the agent
-                            task = format_direct_update_task(element_id, new_pos, new_dir)
-
-                            # Process this single element update
-                            print(f"[SYSTEM] Updating element {element_id}...")
-                            try:
-                                response = triage.handle_design_request(request=task, gaze_id=None)
-                                if response.success:
-                                    print(f"[SYSTEM] ✅ Element {element_id} updated successfully")
-                                else:
-                                    print(
-                                        f"[SYSTEM] ❌ Element {element_id} update failed: {response.message}"
-                                    )
-                            except Exception as e:
-                                print(f"[SYSTEM] ❌ Element {element_id} update error: {e}")
-
-                    TRANSFORM_UPDATE_QUEUE.clear()
-                    print("[SYSTEM] Transform queue processed. Now handling your command.")
-
-                if user_input.lower() == "reset":
-                    print("🔄 Resetting all agent memories...")
-                    triage.reset_all_agents()
-                    registry.clear()
-                    print("✅ All agent memories and component registry reset - starting fresh!")
-                    continue
-                elif user_input.lower() == "hardreset":
-                    print(
-                        "🧹 HARD RESET: Clearing EVERYTHING (logs, memories, registry, legacy files)..."
-                    )
-                    clear_log_files()
-                    clear_legacy_memory_files()
-                    triage.reset_all_agents()
-                    registry.clear()
-                    print("✅ Complete system reset - starting completely fresh!")
-                    continue
-                elif user_input.lower() == "status":
-                    # Always use smolagents status (legacy removed)
-                    status = triage.get_status()
-                    print("\nAgent Status (Smolagents Native):")
-                    for agent, info in status.items():
-                        print(f"  {agent}: {info}")
-
-                    # Registry status
-                    registry_stats = registry.get_stats()
-                    print("\nComponent Registry:")
-                    print(f"  Components: {registry_stats['total_components']}")
-                    print(f"  Types: {', '.join(registry_stats['types'])}")
-                    print(f"  Recent: {registry_stats['recent_components']}")
-
-                    # VizorListener status
-                    if vizor_listener:
-                        try:
-                            gaze_summary = vizor_listener.get_gaze_history_summary()
-                            print("\n👁️ Gaze Status:")
-                            print(f"  ROS Connected: {vizor_listener.is_ros_connected()}")
-                            print(
-                                f"  Current Element: {vizor_listener.get_current_element() or 'None'}"
-                            )
-                            print(
-                                f"  Recent Gaze (3s): {vizor_listener.get_recent_gaze(3.0) or 'None'}"
-                            )
-                            print(f"  Total Gazes (10s): {gaze_summary['total_gazes']}")
-                            print(f"  Unique Elements: {gaze_summary['unique_elements']}")
-                            if gaze_summary["recent_elements"]:
-                                print(
-                                    f"  Recent Elements: {', '.join(gaze_summary['recent_elements'])}"
-                                )
-                        except Exception as e:
-                            print(f"\n👁️ Gaze Status: Error - {e}")
-                    else:
-                        print("\n👁️ Gaze Status: VizorListener not available")
-
-                    continue
-                elif user_input.lower() in ["gaze", "gazehistory"]:
-                    # Show detailed gaze information
-                    if vizor_listener:
-                        try:
-                            print("\n👁️ Detailed Gaze Information:")
-                            print("-" * 40)
-
-                            current = vizor_listener.get_current_element()
-                            recent_3s = vizor_listener.get_recent_gaze(3.0)
-                            recent_5s = vizor_listener.get_recent_gaze(5.0)
-
-                            print(f"Current gaze: {current or 'None'}")
-                            print(f"Recent gaze (3s): {recent_3s or 'None'}")
-                            print(f"Recent gaze (5s): {recent_5s or 'None'}")
-
-                            summary = vizor_listener.get_gaze_history_summary()
-                            print(f"\nActivity Summary (last 10 seconds):")
-                            print(f"  Total gaze events: {summary['total_gazes']}")
-                            print(f"  Unique elements: {summary['unique_elements']}")
-                            print(f"  Most gazed element: {summary['most_gazed'] or 'None'}")
-                            if summary["most_gazed"]:
-                                print(f"  Times gazed: {summary['most_gazed_count']}")
-                            print(f"  Time span: {summary['time_span_seconds']:.1f} seconds")
-
-                            if summary["recent_elements"]:
-                                print(
-                                    f"  Element sequence: {' → '.join(summary['recent_elements'])}"
-                                )
-
-                        except Exception as e:
-                            print(f"\n👁️ Gaze information error: {e}")
-                    else:
-                        print("\n👁️ VizorListener not available")
-                    continue
-                elif user_input.lower() == "workshop-finalize":
-                    # Finalize workshop session with participant info
-                    print("\n📊 Workshop Session Finalization")
-                    print("=" * 50)
-                    participant_id = input("Participant ID (optional): ").strip() or None
-                    workshop_group = input("Workshop Group (optional): ").strip() or None
-                    session_notes = input("Session Notes (optional): ").strip() or None
-                    
-                    finalize_workshop_session(
-                        participant_id=participant_id,
-                        workshop_group=workshop_group,
-                        session_notes=session_notes
-                    )
-                    print("✅ Workshop session finalized and saved!")
-                    continue
-                    
-                elif user_input.lower() == "workshop-report":
-                    # Generate workshop analysis report
-                    print("\n📋 Generating workshop analysis report...")
-                    trace_logger = get_trace_logger()
-                    report_file = trace_logger.generate_workshop_report()
-                    if report_file:
-                        print(f"✅ Workshop report generated: {report_file}")
-                    else:
-                        print("❌ Failed to generate workshop report")
-                    continue
-                    
-                elif user_input.lower() == "gazetest":
-                    # Continuous gaze monitoring for debugging
-                    if vizor_listener and vizor_listener.is_ros_connected():
-                        print("\n👁️ Starting continuous gaze monitoring...")
-                        print("Press Ctrl+C to stop")
-                        try:
-                            while True:
-                                current = vizor_listener.get_current_element()
-                                recent = vizor_listener.get_recent_gaze(3.0)
-                                summary = vizor_listener.get_gaze_history_summary(5.0)
-
-                                print(
-                                    f"\r[{time.strftime('%H:%M:%S')}] Current: {current or 'None'} | Recent: {recent or 'None'} | Total(5s): {summary['total_gazes']}",
-                                    end="",
-                                    flush=True,
-                                )
-                                time.sleep(0.5)
-                        except KeyboardInterrupt:
-                            print("\n👁️ Gaze monitoring stopped")
-                    else:
-                        print("\n❌ VizorListener not connected")
-                    continue
-                elif not user_input:
-                    continue
-
-                # Simple gaze integration - append to user prompt
-                final_request = user_input
-                if vizor_listener and vizor_listener.is_ros_connected():
-                    try:
-                        # Debug: Check all gaze sources with longer windows
-                        current_gaze = vizor_listener.get_current_element()
-                        recent_gaze_3s = vizor_listener.get_recent_gaze(3.0)
-                        recent_gaze_10s = vizor_listener.get_recent_gaze(10.0)
-                        summary = vizor_listener.get_gaze_history_summary(15.0)
-
-                        print(f"[Debug] Current gaze: {current_gaze}")
-                        print(f"[Debug] Recent gaze (3s): {recent_gaze_3s}")
-                        print(f"[Debug] Recent gaze (10s): {recent_gaze_10s}")
-                        print(f"[Debug] Total gazes (15s): {summary['total_gazes']}")
-                        print(f"[Debug] Most gazed: {summary['most_gazed']}")
-
-                        # Prioritize recency over frequency - most recent element wins
-                        gazed_element = (
-                            current_gaze  # Most immediate (prioritized)
-                            or recent_gaze_3s  # Recent (3s) - high priority
-                            or recent_gaze_10s  # Extended recent (10s) - medium priority
-                            # Note: Removed most_gazed fallback to avoid confusion with older elements
-                        )
-
-                        # If we found an element, show which strategy worked
-                        if gazed_element:
-                            if gazed_element == current_gaze:
-                                print(f"[Debug] Using CURRENT gaze: {gazed_element}")
-                            elif gazed_element == recent_gaze_3s:
-                                print(f"[Debug] Using RECENT(3s) gaze: {gazed_element}")
-                            elif gazed_element == recent_gaze_10s:
-                                print(f"[Debug] Using RECENT(10s) gaze: {gazed_element}")
-                        else:
-                            print(
-                                f"[Debug] No recent gaze found - command sent without gaze context"
-                            )
-                        if gazed_element:
-                            # Extract just the element number (e.g., "dynamic_0020" -> "020")
-                            if gazed_element.startswith("dynamic_"):
-                                element_number = gazed_element.replace("dynamic_", "")
-                                final_request = f"{user_input} [USER IS LOOKING AT ELEMENT: {element_number} - This is a 3D geometric element inside of grasshopper, the user sees this through their HoloLens AR headset]"
-                                print(f"[Debug] Adding gaze context: element {element_number}")
-                            else:
-                                final_request = (
-                                    f"{user_input} [USER IS LOOKING AT: {gazed_element}]"
-                                )
-                                print(f"[Debug] Adding gaze context: {gazed_element}")
-                        else:
-                            print(
-                                f"[Debug] No gaze detected - sending command without gaze context"
-                            )
-                    except Exception as e:
-                        logger.warning(f"⚠️ Failed to get gaze data: {e}")
-                else:
-                    print(f"[Debug] VizorListener not connected - no gaze data available")
-
-                try:
-                    # Process the request with gaze context embedded in the text
-                    print("\nProcessing...")
-                    start_time = time.time()
-                    response = triage.handle_design_request(request=final_request, gaze_id=None)
-                    duration = time.time() - start_time
-
-                    # Log the interaction if monitoring is enabled
-                    if enable_monitoring:
-                        from .monitoring.trace_logger import log_agent_interaction
-                        log_agent_interaction(
-                            agent_name="triage_agent",
-                            step_number=getattr(triage, '_step_counter', 0) + 1,
-                            task_description=final_request[:200] + "..." if len(final_request) > 200 else final_request,
-                            status="completed" if response.success else "failed",
-                            tool_calls=getattr(response, 'tool_calls', []),
-                            response_content=response.message[:500] + "..." if len(response.message) > 500 else response.message,
-                            error_message=str(response.error) if response.error else None,
-                            duration_seconds=duration,
-                            token_usage=getattr(response, 'token_usage', None),
-                            memory_size=0  # Could be enhanced to track actual memory usage
-                        )
-                        # Update step counter
-                        if not hasattr(triage, '_step_counter'):
-                            triage._step_counter = 0
-                        triage._step_counter += 1
-
-                    if response.success:
-                        print(f"\nTriage Agent> {response.message}")
-                    else:
-                        print(f"\nError: {response.message}")
-                        if response.error:
-                            # Handle both string errors and error objects
-                            if hasattr(response.error, "value"):
-                                print(f"Error Type: {response.error.value}")
-                            else:
-                                print(f"Error Details: {response.error}")
-
-                finally:
-                    # Note: With time-window policy, we don't aggressively clear gaze data
-                    # The gaze history will naturally age out after 10 seconds
-                    # Don't clear current element - let it persist until new gaze data arrives
-                    # This allows for more reliable gaze detection between commands
-                    pass
-
-            except KeyboardInterrupt:
-                print("\n\n⏹️  Interrupted by Ctrl+C")
-                try:
-                    # Prompt for exit confirmation
-                    print("Exit the system? (y/n): ", end="", flush=True)
-                    confirm = input().strip().lower()
-                    if confirm in ['y', 'yes']:
-                        print("Exiting Bridge Design System...")
-                        break
-                    else:
-                        print("Continuing...")
-                        continue
-                except KeyboardInterrupt:
-                    # Second Ctrl+C - force exit
-                    print("\n\n🛑 Force quit requested. Exiting...")
-                    break
-                except EOFError:
-                    # Input stream closed - exit gracefully
-                    print("\n\n🛑 Input stream closed. Exiting...")
-                    break
-                except:
-                    # Any other error during confirmation, just continue
-                    print("\nContinuing...")
-                    continue
-            except EOFError:
-                # Input stream closed (e.g., when running from start_TEAM.py and Ctrl+C is pressed)
-                print("\n\n🛑 Input stream closed. Shutting down gracefully...")
-                break
-            except Exception as e:
-                logger.error(f"Error processing request: {e}", exc_info=True)
-                print(f"\nError: {str(e)}")
-
-    except Exception as e:
-        logger.error(f"Failed to initialize system: {e}", exc_info=True)
-        print(f"Initialization failed: {str(e)}")
-
-
-def main():
-    """Main entry point."""
-    import argparse
-
-    parser = argparse.ArgumentParser(
-        description="Bridge Design System (smolagents-native by default)"
-    )
-    parser.add_argument("--test", action="store_true", help="Run system test")
-    parser.add_argument(
-        "--interactive",
-        "-i",
-        action="store_true",
-        help="Run in interactive mode (uses smolagents-native by default)",
-    )
-    parser.add_argument(
-        "--reset",
-        action="store_true",
-        help="Start with fresh agent memories (clears previous conversation history)",
-    )
-    parser.add_argument(
-        "--hard-reset",
-        action="store_true",
-        help="Start completely fresh (clears agent memories, component registry, AND log files)",
-    )
-    parser.add_argument(
-        "--monitoring",
-        action="store_true",
-        default=True,
-        help="Enable LCARS agent monitoring interface (enabled by default)",
-    )
-    parser.add_argument(
-        "--start-mcp-server",
-        action="store_true",
-        help="Start HTTP MCP server for Grasshopper integration (legacy)",
-    )
-    parser.add_argument(
-        "--start-official-mcp",
-        action="store_true",
-        help="Start official MCP server using MCP SDK (stdio transport)",
-    )
-    parser.add_argument(
-        "--start-streamable-http",
-        action="store_true",
-        help="Start official MCP streamable-http server (recommended)",
-    )
-    parser.add_argument(
-        "--mcp-port", type=int, default=8001, help="Port for MCP HTTP server (default: 8001)"
-    )
-    parser.add_argument(
-        "--grasshopper-url",
-        default="http://localhost:8080",
-        help="URL of Grasshopper HTTP server (default: http://localhost:8080)",
-    )
-    parser.add_argument(
-        "--reset-material",
-        choices=["full", "confirm", "list-sessions", "list-backups"],
-        help="Reset material inventory: 'full' (with confirmation), 'confirm' (force reset), 'list-sessions', 'list-backups'",
-    )
-    parser.add_argument(
-        "--session-id",
-        type=str,
-        help="Session ID for session-based material reset (use with reset commands)",
-    )
-    parser.add_argument(
-        "--backup-name",
-        type=str,
-        help="Backup name for backup-based material operations (use with reset commands)",
-    )
-    parser.add_argument(
-        "--voice-input",
-        action="store_true",
-        help="Enable voice input using wake word detection and speech recognition (requires voice dependencies)",
-    )
-    parser.add_argument(
-        "--disable-gaze",
-        action="store_true",
-        help="Disable VizorListener initialization - run without ROS dependency for gaze tracking",
-    )
-    parser.add_argument(
-        "--otel-backend",
-        choices=["none", "console", "langfuse", "phoenix", "hybrid"],
-        help="OpenTelemetry backend for observability (default: from settings)",
-    )
-    parser.add_argument(
-        "--disable-otel",
-        action="store_true",
-        help="Disable OpenTelemetry instrumentation completely",
-    )
-    parser.add_argument(
-        "--disable-custom-monitoring",
-        action="store_true",
-        help="Disable custom LCARS monitoring (use only OpenTelemetry)",
-    )
-    parser.add_argument(
-        "--enable-command-server",
-        action="store_true",
-        help="Enable TCP command server for external voice interfaces (port 8082)",
-    )
-
-    args = parser.parse_args()
-
-    if args.test:
-        success = test_system()
-        exit(0 if success else 1)
-    elif args.reset_material:
-        success = handle_material_reset(args)
-        exit(0 if success else 1)
-    elif args.start_streamable_http:
-        # Use Clean FastMCP implementation (recommended approach)
-        print("🔍 Checking for FastMCP server availability...")
-
-        fastmcp_available = False
-        try:
-            # Test FastMCP imports before attempting to use
-            from mcp.server.fastmcp import FastMCP
-
-            print("✅ FastMCP framework available")
-            fastmcp_available = True
-        except ImportError as e:
-            print(f"⚠️ FastMCP framework not available: {e}")
-
-        if fastmcp_available:
-            try:
-                from .mcp.fastmcp_server_clean import run_clean_fastmcp_server
-
-                print("🚀 Starting Clean FastMCP server (pure FastMCP architecture)")
-                print("🎯 Architecture: FastMCP with @custom_route decorators for bridge endpoints")
-                print("✅ Note: Using FastMCP @custom_route for bridge compatibility")
-
-                # Use the clean FastMCP approach - let FastMCP own everything
-                run_clean_fastmcp_server(
-                    grasshopper_url=args.grasshopper_url, host="127.0.0.1", port=args.mcp_port
-                )
-
-            except Exception as e:
-                print(f"❌ Clean FastMCP server not suitable for HTTP: {e}")
-                print("🔄 Using Manual MCP server for reliable HTTP support...")
-                fastmcp_available = False
-
-        if not fastmcp_available:
-            # Use manual server as fallback
-            try:
-                from .mcp.manual_mcp_server import ManualMCPServer
-
-                # Fallback to manual server
-                server = ManualMCPServer(
-                    grasshopper_url=args.grasshopper_url, port=args.mcp_port, bridge_mode=True
-                )
-                print(f"🔄 Starting Manual MCP server on port {args.mcp_port} (fallback mode)")
-                server.run()
-
-            except Exception as e:
-                print(f"❌ Manual MCP server also failed: {e}")
-                print("💡 Try installing FastMCP: pip install fastmcp")
-                exit(1)
-    elif args.start_official_mcp:
-        import sys
-
-        from .cli.official_mcp_server import start_official_mcp_server
-
-        # Override sys.argv to pass the arguments
-        sys.argv = ["official-mcp-server", "--grasshopper-url", args.grasshopper_url]
-        if hasattr(args, "debug") and args.debug:
-            sys.argv.append("--debug")
-        start_official_mcp_server()
-    elif args.start_mcp_server:
-        import sys
-
-        from .cli.mcp_server import start_mcp_server
-
-        # Override sys.argv to pass the port argument
-        sys.argv = ["mcp-server", "--port", str(args.mcp_port)]
-        start_mcp_server()
-    elif args.interactive:
-        interactive_mode(
-            use_legacy=False,
-            reset_memory=args.reset,
-            hard_reset=args.hard_reset,
-            enable_monitoring=args.monitoring,
-            voice_input=args.voice_input,
-            disable_gaze=args.disable_gaze,
-            otel_backend=args.otel_backend,
-            disable_otel=args.disable_otel,
-            disable_custom_monitoring=args.disable_custom_monitoring,
-            enable_command_server=args.enable_command_server,
-        )
-    else:
-        # Default to smolagents interactive mode
-        logger.info("No specific mode specified - starting default smolagents interactive mode")
-        interactive_mode(
-            use_legacy=False,
-            reset_memory=args.reset,
-            hard_reset=args.hard_reset,
-            enable_monitoring=args.monitoring,
-            voice_input=args.voice_input,
-            disable_gaze=args.disable_gaze,
-            otel_backend=args.otel_backend,
-            disable_otel=args.disable_otel,
-            disable_custom_monitoring=args.disable_custom_monitoring,
-            enable_command_server=args.enable_command_server,
-        )
-
-
-if __name__ == "__main__":
-    main()
->>>>>>> 69a77964
+"""Main entry point for the Bridge Design System.
+
+This system uses MCPAdapt for robust MCP integration with Grasshopper,
+providing stable async/sync handling and eliminating event loop issues.
+"""
+
+import threading
+import time
+import signal
+from pathlib import Path
+
+from .agents import TriageAgent
+from .agents.VizorListener import VizorListener
+from .config.logging_config import get_logger
+from .config.model_config import ModelProvider
+from .config.settings import settings
+from .state.component_registry import initialize_registry
+from .tools.material_tools import MaterialInventoryManager
+from .voice_input import get_user_input, check_voice_dependencies
+from .monitoring.trace_logger import finalize_workshop_session, get_trace_logger
+from .ipc import start_command_server, stop_command_server, get_command_server
+
+logger = get_logger(__name__)
+
+# Global monitoring variables
+monitoring_server_started = False
+
+
+def quaternion_to_direction_vector(quat_dict):
+    """
+    Converts a RAW quaternion from ROS to a direction vector in the Rhino
+    coordinate system.
+
+    Args:
+        quat_dict: The raw, unmodified quaternion dictionary from ROS.
+                   Example: {'w': ..., 'x': ..., 'y': ..., 'z': ...}
+
+    Returns:
+        List of [vx, vy, vz] direction vector components in Rhino coordinates.
+    """
+    w = quat_dict['w']
+    x = quat_dict['x']
+    y = quat_dict['y']
+    z = quat_dict['z']
+    print(f"[DEBUG] Raw ROS Quaternion input: w={w}, x={x}, y={y}, z={z}")
+
+    # 1. Calculate the direction vector in ROS coordinates (x-forward, y-right, z-up)
+    #    This formula calculates the rotated X-axis.
+    ros_vx = 1.0 - 2.0 * (y * y + z * z)
+    ros_vy = 2.0 * (x * y + w * z)
+    ros_vz = 2.0 * (x * z - w * y)
+    print(f"[DEBUG] Calculated direction in ROS coords: [{ros_vx:.4f}, {ros_vy:.4f}, {ros_vz:.4f}]")
+
+    # 2. Transform the calculated vector from ROS to Rhino coordinates.
+    #    ROS (x-fwd, y-right, z-up) -> Rhino (x-right, y-fwd, z-up)
+    #    rhino_x = ros_y
+    #    rhino_y = ros_x
+    #    rhino_z = ros_z
+    rhino_vx = ros_vy
+    rhino_vy = ros_vx
+    rhino_vz = ros_vz
+    print(f"[DEBUG] Transformed direction for Rhino: [{rhino_vx:.4f}, {rhino_vy:.4f}, {rhino_vz:.4f}]")
+
+    # 3. Normalize the final vector
+    import math
+    magnitude = math.sqrt(rhino_vx**2 + rhino_vy**2 + rhino_vz**2)
+    if magnitude > 1e-6:
+        rhino_vx /= magnitude
+        rhino_vy /= magnitude
+        rhino_vz /= magnitude
+    else:
+        print(f"[DEBUG] Warning: Zero magnitude vector, using default X-forward")
+        rhino_vx, rhino_vy, rhino_vz = 1.0, 0.0, 0.0
+    
+    return [rhino_vx, rhino_vy, rhino_vz]
+
+
+def format_direct_update_task(element_id, new_center, new_direction):
+    """Formats the precise task for the GeometryAgent."""
+    return (
+        f"Perform a direct parameter update for element with id '{element_id}'. "
+        f"Replace its center point with these values: {new_center}. "
+        f"Replace its direction vector with these values: {new_direction}."
+    )
+
+
+def clear_log_files():
+    """Clear all log files for a completely fresh start."""
+    log_dir = Path("logs")
+    if not log_dir.exists():
+        logger.info("📁 No logs directory found - nothing to clear")
+        return
+
+    log_files_cleared = 0
+    try:
+        # Find all log files (including rotated ones)
+        log_patterns = ["*.log", "*.log.*"]
+        for pattern in log_patterns:
+            for log_file in log_dir.glob(pattern):
+                try:
+                    log_file.unlink()
+                    log_files_cleared += 1
+                    print(f"🗑️ Deleted: {log_file}")
+                except Exception as e:
+                    print(f"⚠️ Could not delete {log_file}: {e}")
+
+        if log_files_cleared > 0:
+            print(f"✅ Cleared {log_files_cleared} log files")
+        else:
+            print("📁 No log files found to clear")
+
+    except Exception as e:
+        print(f"❌ Error clearing log files: {e}")
+
+
+def clear_legacy_memory_files():
+    """Clear legacy file-based memory sessions (no longer used in smolagents)."""
+    memory_dir = Path("src/bridge_design_system/data/memory")
+    if not memory_dir.exists():
+        print("📁 No legacy memory directory found - nothing to clear")
+        return
+
+    memory_files_cleared = 0
+    try:
+        # Find all session JSON files
+        for memory_file in memory_dir.glob("session_*.json"):
+            try:
+                memory_file.unlink()
+                memory_files_cleared += 1
+                print(f"🗑️ Deleted legacy memory: {memory_file.name}")
+            except Exception as e:
+                print(f"⚠️ Could not delete {memory_file}: {e}")
+
+        if memory_files_cleared > 0:
+            print(f"✅ Cleared {memory_files_cleared} legacy memory files")
+        else:
+            print("📁 No legacy memory files found to clear")
+
+    except Exception as e:
+        print(f"❌ Error clearing legacy memory files: {e}")
+
+
+def validate_environment():
+    """Validate that required environment variables are set."""
+    # Get unique providers needed
+    providers = set()
+    for agent in ["triage", "geometry", "material", "structural", "syslogic"]:
+        provider = getattr(settings, f"{agent}_agent_provider", None)
+        if provider:
+            providers.add(provider)
+
+    # Check API keys
+    missing = settings.validate_required_keys(list(providers))
+    if missing:
+        logger.error(f"Missing API keys for providers: {missing}")
+        logger.error("Please set the required API keys in your .env file")
+        return False
+
+    # Check paths
+    if not settings.grasshopper_mcp_path:
+        logger.warning("GRASSHOPPER_MCP_PATH not set - MCP features will be limited")
+
+    return True
+
+
+def start_monitoring_server(enable_monitoring=True):
+    """Start the LCARS monitoring interface in a background thread."""
+    global monitoring_server_started
+
+    if not enable_monitoring:
+        logger.info("📊 Monitoring disabled by user")
+        return
+
+    if monitoring_server_started:
+        return
+
+    try:
+        from .monitoring.lcars_interface import start_lcars_interface
+
+        def run_server():
+            print("🚀 Starting LCARS Engineering Systems Monitor on http://localhost:5000")
+            print("🌐 LCARS dashboard accessible from any device on local network")
+            print("🖖 Live long and prosper!")
+            start_lcars_interface(host="0.0.0.0", port=5000)
+
+        # Start LCARS monitoring server in background thread
+        monitor_thread = threading.Thread(target=run_server, daemon=True)
+        monitor_thread.start()
+
+        # Wait a moment for server to initialize
+        time.sleep(2)
+        monitoring_server_started = True
+
+        logger.info("✅ LCARS monitoring interface started successfully")
+
+    except Exception as e:
+        logger.warning(f"⚠️ Failed to start LCARS monitoring interface: {e}")
+        logger.info("Continuing without monitoring...")
+
+
+def get_monitoring_callback(enable_embedded_monitoring=False):
+    """Get the monitoring callback if available."""
+    if enable_embedded_monitoring:
+        # Use embedded monitoring (old behavior)
+        try:
+            from .monitoring.server import get_status_tracker
+
+            status_tracker = get_status_tracker()
+            if status_tracker:
+                logger.info("✅ Embedded monitoring integration enabled")
+                return status_tracker
+            else:
+                logger.info(
+                    "📊 Embedded monitoring server not ready - continuing without monitoring"
+                )
+                return None
+        except Exception as e:
+            logger.debug(f"Embedded monitoring not available: {e}")
+            return None
+    else:
+        # Use remote monitoring (new default behavior)
+        try:
+            from .monitoring.agent_monitor import create_remote_monitor_callback
+
+            logger.info("📡 Remote monitoring enabled - will send updates to standalone server")
+            return create_remote_monitor_callback
+        except Exception as e:
+            logger.debug(f"Remote monitoring not available: {e}")
+            return None
+
+
+def handle_material_reset(args) -> bool:
+    """Handle material inventory reset operations from CLI."""
+    try:
+        print("🔧 Material Inventory Reset Tool")
+        print("=" * 40)
+
+        # Initialize material manager
+        inventory_manager = MaterialInventoryManager()
+
+        if args.reset_material == "list-sessions":
+            # List available cutting sessions
+            sessions = inventory_manager.inventory_data.get("cutting_sessions", [])
+            if not sessions:
+                print("📋 No cutting sessions found in inventory")
+                return True
+
+            print(f"📋 Found {len(sessions)} cutting sessions:")
+            for i, session in enumerate(sessions, 1):
+                session_id = session.get("session_id", f"session_{i}")
+                timestamp = session.get("timestamp", "unknown")
+                elements = len(session.get("elements", []))
+                print(f"  {i}. {session_id} - {timestamp} ({elements} elements)")
+
+            print("\nUse --reset-material with --session-id to reset to a specific session")
+            return True
+
+        elif args.reset_material == "list-backups":
+            # List available backups
+            backups = inventory_manager._list_backups()
+            if not backups:
+                print("📋 No backup files found")
+                return True
+
+            print(f"📋 Found {len(backups)} backup files:")
+            for backup in backups:
+                name = backup["name"]
+                created = backup["created_at"]
+                size_kb = backup["file_size_bytes"] / 1024
+                print(f"  • {name} - {created} ({size_kb:.1f} KB)")
+
+            print("\nUse --reset-material with --backup-name to restore from a backup")
+            return True
+
+        elif args.reset_material == "full":
+            # Show current status and ask for confirmation
+            current_status = inventory_manager.get_status(detailed=False)
+
+            print("🔍 Current Material Inventory Status:")
+            print(f"  Total beams: {current_status['total_beams']}")
+            print(f"  Overall utilization: {current_status['overall_utilization_percent']:.1f}%")
+            print(
+                f"  Total cuts made: {sum(len(beam.cuts) for beam in inventory_manager.get_beams())}"
+            )
+            print(
+                f"  Cutting sessions: {len(inventory_manager.inventory_data.get('cutting_sessions', []))}"
+            )
+
+            if current_status["overall_utilization_percent"] > 0:
+                print("\n⚠️ WARNING: This will reset ALL material usage data!")
+                print("   All cuts, sessions, and utilization will be lost.")
+                print("   Use --reset-material confirm to proceed without this warning.")
+
+                try:
+                    response = input("\nContinue with full reset? (y/N): ").strip().lower()
+                    if response not in ["y", "yes"]:
+                        print("Reset cancelled by user")
+                        return True
+                except KeyboardInterrupt:
+                    print("\nReset cancelled by user")
+                    return True
+
+            # Perform the full reset
+            print("\n🔄 Performing full material inventory reset...")
+            reset_result = _perform_cli_full_reset(inventory_manager)
+
+            if reset_result["success"]:
+                print(f"✅ {reset_result['message']}")
+                print(f"   Beams reset: {reset_result['beams_reset']}")
+                print(f"   Material restored: {reset_result['total_material_restored_mm']}mm")
+                return True
+            else:
+                print(f"❌ Reset failed: {reset_result.get('error', 'Unknown error')}")
+                return False
+
+        elif args.reset_material == "confirm":
+            # Force full reset without confirmation
+            print("🔄 Performing confirmed full material inventory reset...")
+            reset_result = _perform_cli_full_reset(inventory_manager)
+
+            if reset_result["success"]:
+                print(f"✅ {reset_result['message']}")
+                return True
+            else:
+                print(f"❌ Reset failed: {reset_result.get('error', 'Unknown error')}")
+                return False
+
+        # Handle session or backup specific resets via the reset tool
+        if args.session_id:
+            print(f"🔄 Resetting to session: {args.session_id}")
+            # This would use the session reset functionality
+            print("⚠️ Session reset not yet implemented in CLI")
+            return False
+
+        if args.backup_name:
+            print(f"🔄 Restoring from backup: {args.backup_name}")
+            # This would use the backup restore functionality
+            print("⚠️ Backup restore not yet implemented in CLI")
+            return False
+
+        return True
+
+    except Exception as e:
+        print(f"❌ Material reset failed: {e}")
+        logger.error(f"Material reset error: {e}")
+        return False
+
+
+def _perform_cli_full_reset(inventory_manager) -> dict:
+    """Perform full reset for CLI operations."""
+    try:
+        from datetime import datetime
+
+        # Create automatic backup
+        backup_name = f"cli_backup_before_reset_{datetime.now().strftime('%Y%m%d_%H%M%S')}"
+        inventory_manager._create_backup(backup_name)
+        print(f"📋 Automatic backup created: {backup_name}")
+
+        # Create fresh inventory data
+        fresh_inventory = {
+            "total_stock_mm": 25740,  # 13 * 1980
+            "beam_length_mm": 1980,
+            "kerf_loss_mm": 3,
+            "available_beams": [],
+            "used_elements": [],
+            "total_waste_mm": 0,
+            "total_utilization_percent": 0.0,
+            "cutting_sessions": [],
+            "last_updated": datetime.now().isoformat(),
+            "metadata": {
+                "cross_section": "5x5cm",
+                "material_type": "timber",
+                "project": "bridge_design",
+                "version": "1.0",
+                "units": "millimeters",
+            },
+            "statistics": {
+                "total_beams": 13,
+                "full_beams": 13,
+                "partial_beams": 0,
+                "average_beam_length_mm": 1980.0,
+                "material_efficiency_target": 95.0,
+                "waste_tolerance_mm": 100,
+            },
+        }
+
+        # Create 13 pristine beams
+        for i in range(1, 14):
+            beam_data = {
+                "id": f"beam_{i:03d}",
+                "original_length_mm": 1980,
+                "remaining_length_mm": 1980,
+                "cuts": [],
+                "waste_mm": 0,
+                "utilization_percent": 0.0,
+            }
+            fresh_inventory["available_beams"].append(beam_data)
+
+        # Save the fresh inventory
+        inventory_manager.inventory_data = fresh_inventory
+        inventory_manager._save_inventory(backup=False)  # We already created our own backup
+
+        return {
+            "success": True,
+            "message": "Material inventory reset completed successfully",
+            "beams_reset": 13,
+            "total_material_restored_mm": 25740,
+            "backup_created": backup_name,
+        }
+
+    except Exception as e:
+        return {"success": False, "error": str(e)}
+
+
+def test_system():
+    """Run a basic system test."""
+    logger.info("Running system test...")
+
+    try:
+        # Test model configuration
+        logger.info("Testing model configuration...")
+        results = ModelProvider.validate_all_models()
+
+        for agent, success in results.items():
+            if success:
+                logger.info(f"✓ {agent} agent model validated")
+            else:
+                logger.error(f"✗ {agent} agent model failed validation")
+
+        if not all(results.values()):
+            logger.error("Model validation failed")
+            return False
+
+        # Test agent initialization
+        logger.info("\nTesting agent initialization...")
+        registry = initialize_registry()
+
+        # Use remote monitoring for test
+        monitoring_callback = get_monitoring_callback(enable_embedded_monitoring=False)
+
+        triage = TriageAgent(component_registry=registry, monitoring_callback=monitoring_callback)
+        logger.info("✓ Triage agent initialized successfully")
+
+        # Test basic operation
+        logger.info("\nTesting basic operation...")
+        response = triage.handle_design_request(
+            "Hello, I'd like to test the system. Can you tell me what agents are available and confirm STDIO-only transport?"
+        )
+
+        if response.success:
+            logger.info("✓ System test completed successfully")
+            logger.info(f"Response: {response.message[:200]}...")
+            return True
+        else:
+            logger.error(f"System test failed: {response.message}")
+            return False
+
+    except Exception as e:
+        logger.error(f"System test failed with error: {e}", exc_info=True)
+        return False
+
+
+def interactive_mode(
+    use_legacy=False, 
+    reset_memory=False, 
+    hard_reset=False, 
+    enable_monitoring=False, 
+    voice_input=False, 
+    disable_gaze=False,
+    otel_backend=None,
+    disable_otel=False,
+    disable_custom_monitoring=False,
+    enable_command_server=False,
+):
+    """Run the system in interactive mode.
+
+    Args:
+        use_legacy: If True, use legacy triage agent (default is smolagents-native)
+        reset_memory: If True, start with fresh agent memories
+        hard_reset: If True, clear everything including log files
+        enable_monitoring: If True, start monitoring dashboard (default False for clean CLI)
+        voice_input: If True, enable voice input via wake word detection and speech recognition
+        disable_gaze: If True, skip VizorListener initialization (no ROS dependency)
+        otel_backend: OpenTelemetry backend to use (none, console, langfuse, phoenix, hybrid)
+        disable_otel: If True, disable OpenTelemetry instrumentation completely
+        disable_custom_monitoring: If True, disable custom LCARS monitoring
+        enable_command_server: If True, start TCP command server for external voice interfaces
+    """
+    mode = "legacy" if use_legacy else "smolagents-native"
+    logger.info(f"Starting Bridge Design System in interactive mode ({mode})...")
+
+    if not validate_environment():
+        return
+    
+    # Validate voice input if requested
+    if voice_input and not check_voice_dependencies():
+        logger.warning("⚠️ Voice input requested but dependencies not available")
+        logger.warning("Install voice dependencies with: uv sync --extra voice")
+        print("⚠️ Voice input dependencies not available - falling back to keyboard input")
+        voice_input = False
+
+    try:
+        # Don't start monitoring server - assume it's running separately
+        # start_monitoring_server(enable_monitoring=enable_monitoring)
+
+        # Initialize trace logger if monitoring is enabled
+        if enable_monitoring:
+            trace_logger = get_trace_logger()
+            logger.info(f"📊 Workshop trace logging enabled - Session: {trace_logger.current_session_id}")
+
+        # Always use remote monitoring callback
+        monitoring_callback = get_monitoring_callback(enable_embedded_monitoring=False)
+
+        # Initialize OpenTelemetry instrumentation
+        otel_configured = False
+        if not disable_otel:
+            try:
+                from .monitoring.otel_config import OpenTelemetryConfig
+                from .monitoring.lcars_otel_bridge import create_lcars_exporter
+                from .monitoring.server import get_status_tracker
+                
+                # Determine backend
+                backend = otel_backend or settings.otel_backend
+                
+                # Create OpenTelemetry configuration
+                otel_config = OpenTelemetryConfig(backend=backend)
+                
+                # Set up LCARS integration for hybrid mode
+                lcars_exporter = None
+                if backend == "hybrid" and not disable_custom_monitoring:
+                    status_tracker = get_status_tracker()
+                    if status_tracker:
+                        lcars_exporter = create_lcars_exporter(status_tracker)
+                        logger.info("🔗 LCARS-OpenTelemetry bridge configured")
+                    else:
+                        logger.warning("⚠️ LCARS status tracker not available - hybrid mode will use other backends only")
+                
+                # Initialize instrumentation
+                otel_configured = otel_config.instrument(lcars_exporter)
+                
+                if otel_configured:
+                    logger.info(f"🚀 OpenTelemetry active with {backend} backend")
+                else:
+                    logger.warning("⚠️ OpenTelemetry configuration failed - continuing without instrumentation")
+                    
+            except ImportError as e:
+                logger.warning(f"⚠️ OpenTelemetry dependencies not available: {e}")
+            except Exception as e:
+                logger.error(f"❌ OpenTelemetry initialization failed: {e}")
+        else:
+            logger.info("📊 OpenTelemetry disabled by CLI flag")
+
+        # Initialize component registry
+        registry = initialize_registry()
+        logger.info("Component registry initialized")
+
+        if use_legacy:
+            # Legacy is no longer supported - use smolagents implementation
+            logger.warning(
+                "Legacy implementation has been removed - using smolagents-native implementation"
+            )
+            triage = TriageAgent(
+                component_registry=registry, monitoring_callback=monitoring_callback
+            )
+            logger.info("System initialized with smolagents-native patterns")
+        else:
+            # Use default smolagents-native implementation
+            triage = TriageAgent(
+                component_registry=registry, monitoring_callback=monitoring_callback
+            )
+            logger.info("System initialized with smolagents-native patterns")
+
+        # Handle reset options
+        if hard_reset:
+            print("🧹 HARD RESET: Clearing EVERYTHING (logs, memories, registry, legacy files)...")
+            clear_log_files()
+            clear_legacy_memory_files()
+            triage.reset_all_agents()
+            registry.clear()
+            print("✅ Complete system reset - starting completely fresh!")
+        elif reset_memory:
+            logger.info("🔄 Resetting agent memories as requested...")
+            triage.reset_all_agents()
+            registry.clear()
+            logger.info("✅ Started with fresh agent memories")
+
+        # Initialize TCP command server for external voice interfaces
+        command_server_task = None
+        command_server_running = False
+        if enable_command_server:
+            try:
+                print("🚀 Starting TCP command server for external voice interfaces...")
+                
+                # Create command handler that uses the triage agent
+                def command_handler(user_request: str):
+                    """Handle commands from external interfaces (e.g., voice chat)."""
+                    try:
+                        logger.info(f"📨 [COMMAND SERVER] Processing external request: {user_request[:100]}...")
+                        response = triage.handle_design_request(request=user_request, gaze_id=None)
+                        logger.info(f"✅ [COMMAND SERVER] Request completed: {'success' if response.success else 'failed'}")
+                        return response
+                    except Exception as e:
+                        logger.error(f"❌ [COMMAND SERVER] Error processing request: {e}")
+                        # Return a compatible error response
+                        class ErrorResponse:
+                            def __init__(self, message):
+                                self.success = False
+                                self.message = message
+                        return ErrorResponse(f"Error processing request: {str(e)}")
+                
+                # Start command server in background thread
+                command_server = start_command_server(host="localhost", port=8082, command_handler=command_handler)
+                
+                # Check if server was created successfully
+                if command_server is None:
+                    raise RuntimeError("Failed to create command server")
+                
+                server_started = threading.Event()
+                server_error = None
+                
+                def run_command_server():
+                    """Run command server in background thread."""
+                    nonlocal server_error
+                    try:
+                        import asyncio
+                        loop = asyncio.new_event_loop()
+                        asyncio.set_event_loop(loop)
+                        # Server start will fail if port is already in use
+                        loop.run_until_complete(command_server.start())
+                        server_started.set()
+                    except Exception as e:
+                        server_error = e
+                        logger.error(f"❌ Command server error: {e}")
+                        server_started.set()
+                
+                command_server_thread = threading.Thread(target=run_command_server, daemon=True)
+                command_server_thread.start()
+                
+                # Wait for server to start or fail
+                server_started.wait(timeout=2.0)
+                
+                if server_error:
+                    raise server_error
+                
+                print("✅ TCP command server started on localhost:8082")
+                print("📡 External voice interfaces can now connect")
+                command_server_running = True
+                
+            except Exception as e:
+                logger.error(f"❌ Failed to start command server: {e}")
+                print(f"⚠️ Command server failed to start: {e}")
+                if "address already in use" in str(e).lower():
+                    print("   💡 Tip: Another instance may be running. Check with: lsof -i :8082")
+                    print("   💡 To kill it: kill -9 $(lsof -t -i:8082)")
+                print("   Continuing without command server...")
+
+        print("\n" + "=" * 60)
+        print("AR-Assisted Bridge Design System")
+        if use_legacy:
+            print("⚙️ Using LEGACY implementation")
+            print("🔧 STDIO-only geometry agent")
+        else:
+            print("🚀 Using smolagents-native implementation (DEFAULT)")
+            print("✨ 75% less code, 30% more efficient!")
+        
+        # Show input mode status
+        if voice_input:
+            print("🎤 Voice input enabled - use wake word for commands")
+        else:
+            print("⌨️ Keyboard input mode - type commands normally")
+            
+        print("=" * 60)
+
+        # Show monitoring information
+        if enable_monitoring:
+            print("🚀 LCARS Agent Monitoring enabled - connect to http://localhost:5000")
+            print("🌐 Make sure LCARS monitoring interface is running in separate terminal")
+            print("🖖 Live long and prosper!")
+        else:
+            print("⚠️ LCARS monitoring disabled (use --monitoring to enable)")
+
+        # Show command server information
+        if command_server_running:
+            print("🚀 TCP Command Server running on localhost:8082")
+            print("📡 External voice interfaces can connect via TCP")
+            print("🎤 Use voice chat agent in separate terminal")
+        elif enable_command_server:
+            print("⚠️ Command server enabled but failed to start (port may be in use)")
+            print("   Check with: lsof -i :8082")
+        else:
+            print("⚠️ Command server disabled (use --enable-command-server to enable)")
+
+        print(
+            "\nType 'exit' to quit, 'reset' to clear agent memories, 'hardreset' to clear everything"
+        )
+        print("Type 'status' to see agent status, 'gaze' to see detailed gaze information")
+        print("Type 'gazetest' to start continuous gaze monitoring for debugging")
+        print("Type 'workshop-finalize' to save workshop session with participant info")
+        print("Type 'workshop-report' to generate workshop analysis report")
+        if hard_reset:
+            print("✅ Started completely fresh (--hard-reset flag used)")
+        elif reset_memory:
+            print("✅ Started with fresh memories (--reset flag used)")
+        print()
+
+        # Initialize Direct Parameter Update queue for HoloLens transformations
+        TRANSFORM_UPDATE_QUEUE = []
+
+        # Initialize VizorListener for gaze-assisted spatial command grounding
+        vizor_listener = None
+        if disable_gaze:
+            print("🚫 Gaze tracking disabled by --disable-gaze flag")
+            logger.info("VizorListener initialization skipped - gaze features disabled")
+        else:
+            try:
+                print("🔍 Initializing VizorListener...")
+                # Force singleton reset to ensure fresh queue reference
+                VizorListener.reset_singleton()
+                vizor_listener = VizorListener(update_queue=TRANSFORM_UPDATE_QUEUE)
+
+                # Debug singleton info
+                print(f"[Debug] VizorListener instance ID: {id(vizor_listener)}")
+                print(
+                    f"[Debug] VizorListener._instance ID: {id(VizorListener._instance) if hasattr(VizorListener, '_instance') else 'None'}"
+                )
+                print(f"[Debug] TRANSFORM_UPDATE_QUEUE ID: {id(TRANSFORM_UPDATE_QUEUE)}")
+                print(f"[Debug] vizor_listener.update_queue ID: {id(vizor_listener.update_queue)}")
+                print(f"[Debug] Queue references same? {TRANSFORM_UPDATE_QUEUE is vizor_listener.update_queue}")
+
+                # Give ROS a moment to establish connection
+                print("⏳ Waiting for ROS connection to stabilize...")
+                time.sleep(1.0)
+
+                # Use the improved connection status checking
+                if vizor_listener.is_ros_connected():
+                    logger.info("👁️ VizorListener for gaze context initialized successfully")
+                    print("👁️ Gaze-assisted spatial grounding enabled (ROS connected)")
+
+                    # Test immediate gaze reading
+                    test_current = vizor_listener.get_current_element()
+                    test_recent = vizor_listener.get_recent_gaze(10.0)  # Longer window
+                    print(f"[Debug] Initial gaze test - Current: {test_current}, Recent: {test_recent}")
+
+                else:
+                    # VizorListener created but ROS not connected - keep for potential reconnection
+                    status = vizor_listener.get_connection_status()
+                    print(f"[Debug] Connection status: {status}")
+                    if status["ros_available"]:
+                        logger.warning("⚠️ VizorListener ROS connection failed - gaze features limited")
+                        print("⚠️ Gaze features limited (ROS not connected, but can reconnect later)")
+                    else:
+                        logger.warning("⚠️ ROS dependencies not available - gaze features disabled")
+                        print("⚠️ Gaze features disabled (ROS dependencies not installed)")
+
+            except Exception as e:
+                logger.error(f"❌ VizorListener initialization failed: {e}")
+                print(f"⚠️ Gaze features disabled (initialization failed: {str(e)})")
+                import traceback
+
+                traceback.print_exc()
+                vizor_listener = None
+        while True:
+            try:
+                user_input = get_user_input("Designer> ", voice_enabled=voice_input)
+
+                # Handle exit immediately without processing queue
+                if user_input.lower() == "exit":
+                    print("Exiting Bridge Design System...")
+                    break
+                
+                # Skip queue processing and command handling if user just pressed enter
+                if not user_input:
+                    continue
+
+                # Process Direct Parameter Update queue before handling user commands
+                print(f"[DEBUG] TRANSFORM_UPDATE_QUEUE length: {len(TRANSFORM_UPDATE_QUEUE)}")
+                print(f"[DEBUG] TRANSFORM_UPDATE_QUEUE contents: {TRANSFORM_UPDATE_QUEUE}")
+                if vizor_listener and hasattr(vizor_listener, 'update_queue'):
+                    print(f"[DEBUG] VizorListener.update_queue length: {len(vizor_listener.update_queue)}")
+                    print(f"[DEBUG] VizorListener.update_queue contents: {vizor_listener.update_queue}")
+                    print(f"[DEBUG] Queue objects same? {TRANSFORM_UPDATE_QUEUE is vizor_listener.update_queue}")
+                
+                if TRANSFORM_UPDATE_QUEUE:
+                    print(
+                        f"[SYSTEM] Processing {len(TRANSFORM_UPDATE_QUEUE)} queued transform batch(es)..."
+                    )
+
+                    # Process all data batches in the queue
+                    for transform_batch in TRANSFORM_UPDATE_QUEUE:
+                        for element_name, pose in transform_batch.items():
+                            # element_name is "dynamic_021", element_id is "021"
+                            # Component encoding: 001-009→component_1, 011-019→component_2, 021-029→component_3, etc.
+                            element_id = element_name.split("_")[
+                                -1
+                            ]  # Keep full element ID: 021, 022, 023, etc.
+                            print(f"[DEBUG] Processing transform: {element_name} → element_id: {element_id}")
+
+                            # Use the helper function in main.py
+                            new_pos = pose["position"]
+                            new_dir = quaternion_to_direction_vector(pose["quaternion"])
+
+                            # Format the specific, direct task for the agent
+                            task = format_direct_update_task(element_id, new_pos, new_dir)
+
+                            # Process this single element update
+                            print(f"[SYSTEM] Updating element {element_id}...")
+                            try:
+                                response = triage.handle_design_request(request=task, gaze_id=None)
+                                if response.success:
+                                    print(f"[SYSTEM] ✅ Element {element_id} updated successfully")
+                                else:
+                                    print(
+                                        f"[SYSTEM] ❌ Element {element_id} update failed: {response.message}"
+                                    )
+                            except Exception as e:
+                                print(f"[SYSTEM] ❌ Element {element_id} update error: {e}")
+
+                    TRANSFORM_UPDATE_QUEUE.clear()
+                    print("[SYSTEM] Transform queue processed. Now handling your command.")
+
+                if user_input.lower() == "reset":
+                    print("🔄 Resetting all agent memories...")
+                    triage.reset_all_agents()
+                    registry.clear()
+                    print("✅ All agent memories and component registry reset - starting fresh!")
+                    continue
+                elif user_input.lower() == "hardreset":
+                    print(
+                        "🧹 HARD RESET: Clearing EVERYTHING (logs, memories, registry, legacy files)..."
+                    )
+                    clear_log_files()
+                    clear_legacy_memory_files()
+                    triage.reset_all_agents()
+                    registry.clear()
+                    print("✅ Complete system reset - starting completely fresh!")
+                    continue
+                elif user_input.lower() == "status":
+                    # Always use smolagents status (legacy removed)
+                    status = triage.get_status()
+                    print("\nAgent Status (Smolagents Native):")
+                    for agent, info in status.items():
+                        print(f"  {agent}: {info}")
+
+                    # Registry status
+                    registry_stats = registry.get_stats()
+                    print("\nComponent Registry:")
+                    print(f"  Components: {registry_stats['total_components']}")
+                    print(f"  Types: {', '.join(registry_stats['types'])}")
+                    print(f"  Recent: {registry_stats['recent_components']}")
+
+                    # VizorListener status
+                    if vizor_listener:
+                        try:
+                            gaze_summary = vizor_listener.get_gaze_history_summary()
+                            print("\n👁️ Gaze Status:")
+                            print(f"  ROS Connected: {vizor_listener.is_ros_connected()}")
+                            print(
+                                f"  Current Element: {vizor_listener.get_current_element() or 'None'}"
+                            )
+                            print(
+                                f"  Recent Gaze (3s): {vizor_listener.get_recent_gaze(3.0) or 'None'}"
+                            )
+                            print(f"  Total Gazes (10s): {gaze_summary['total_gazes']}")
+                            print(f"  Unique Elements: {gaze_summary['unique_elements']}")
+                            if gaze_summary["recent_elements"]:
+                                print(
+                                    f"  Recent Elements: {', '.join(gaze_summary['recent_elements'])}"
+                                )
+                        except Exception as e:
+                            print(f"\n👁️ Gaze Status: Error - {e}")
+                    else:
+                        print("\n👁️ Gaze Status: VizorListener not available")
+
+                    continue
+                elif user_input.lower() in ["gaze", "gazehistory"]:
+                    # Show detailed gaze information
+                    if vizor_listener:
+                        try:
+                            print("\n👁️ Detailed Gaze Information:")
+                            print("-" * 40)
+
+                            current = vizor_listener.get_current_element()
+                            recent_3s = vizor_listener.get_recent_gaze(3.0)
+                            recent_5s = vizor_listener.get_recent_gaze(5.0)
+
+                            print(f"Current gaze: {current or 'None'}")
+                            print(f"Recent gaze (3s): {recent_3s or 'None'}")
+                            print(f"Recent gaze (5s): {recent_5s or 'None'}")
+
+                            summary = vizor_listener.get_gaze_history_summary()
+                            print(f"\nActivity Summary (last 10 seconds):")
+                            print(f"  Total gaze events: {summary['total_gazes']}")
+                            print(f"  Unique elements: {summary['unique_elements']}")
+                            print(f"  Most gazed element: {summary['most_gazed'] or 'None'}")
+                            if summary["most_gazed"]:
+                                print(f"  Times gazed: {summary['most_gazed_count']}")
+                            print(f"  Time span: {summary['time_span_seconds']:.1f} seconds")
+
+                            if summary["recent_elements"]:
+                                print(
+                                    f"  Element sequence: {' → '.join(summary['recent_elements'])}"
+                                )
+
+                        except Exception as e:
+                            print(f"\n👁️ Gaze information error: {e}")
+                    else:
+                        print("\n👁️ VizorListener not available")
+                    continue
+                elif user_input.lower() == "workshop-finalize":
+                    # Finalize workshop session with participant info
+                    print("\n📊 Workshop Session Finalization")
+                    print("=" * 50)
+                    participant_id = input("Participant ID (optional): ").strip() or None
+                    workshop_group = input("Workshop Group (optional): ").strip() or None
+                    session_notes = input("Session Notes (optional): ").strip() or None
+                    
+                    finalize_workshop_session(
+                        participant_id=participant_id,
+                        workshop_group=workshop_group,
+                        session_notes=session_notes
+                    )
+                    print("✅ Workshop session finalized and saved!")
+                    continue
+                    
+                elif user_input.lower() == "workshop-report":
+                    # Generate workshop analysis report
+                    print("\n📋 Generating workshop analysis report...")
+                    trace_logger = get_trace_logger()
+                    report_file = trace_logger.generate_workshop_report()
+                    if report_file:
+                        print(f"✅ Workshop report generated: {report_file}")
+                    else:
+                        print("❌ Failed to generate workshop report")
+                    continue
+                    
+                elif user_input.lower() == "gazetest":
+                    # Continuous gaze monitoring for debugging
+                    if vizor_listener and vizor_listener.is_ros_connected():
+                        print("\n👁️ Starting continuous gaze monitoring...")
+                        print("Press Ctrl+C to stop")
+                        try:
+                            while True:
+                                current = vizor_listener.get_current_element()
+                                recent = vizor_listener.get_recent_gaze(3.0)
+                                summary = vizor_listener.get_gaze_history_summary(5.0)
+
+                                print(
+                                    f"\r[{time.strftime('%H:%M:%S')}] Current: {current or 'None'} | Recent: {recent or 'None'} | Total(5s): {summary['total_gazes']}",
+                                    end="",
+                                    flush=True,
+                                )
+                                time.sleep(0.5)
+                        except KeyboardInterrupt:
+                            print("\n👁️ Gaze monitoring stopped")
+                    else:
+                        print("\n❌ VizorListener not connected")
+                    continue
+                elif not user_input:
+                    continue
+
+                # Simple gaze integration - append to user prompt
+                final_request = user_input
+                if vizor_listener and vizor_listener.is_ros_connected():
+                    try:
+                        # Debug: Check all gaze sources with longer windows
+                        current_gaze = vizor_listener.get_current_element()
+                        recent_gaze_3s = vizor_listener.get_recent_gaze(3.0)
+                        recent_gaze_10s = vizor_listener.get_recent_gaze(10.0)
+                        summary = vizor_listener.get_gaze_history_summary(15.0)
+
+                        print(f"[Debug] Current gaze: {current_gaze}")
+                        print(f"[Debug] Recent gaze (3s): {recent_gaze_3s}")
+                        print(f"[Debug] Recent gaze (10s): {recent_gaze_10s}")
+                        print(f"[Debug] Total gazes (15s): {summary['total_gazes']}")
+                        print(f"[Debug] Most gazed: {summary['most_gazed']}")
+
+                        # Prioritize recency over frequency - most recent element wins
+                        gazed_element = (
+                            current_gaze  # Most immediate (prioritized)
+                            or recent_gaze_3s  # Recent (3s) - high priority
+                            or recent_gaze_10s  # Extended recent (10s) - medium priority
+                            # Note: Removed most_gazed fallback to avoid confusion with older elements
+                        )
+
+                        # If we found an element, show which strategy worked
+                        if gazed_element:
+                            if gazed_element == current_gaze:
+                                print(f"[Debug] Using CURRENT gaze: {gazed_element}")
+                            elif gazed_element == recent_gaze_3s:
+                                print(f"[Debug] Using RECENT(3s) gaze: {gazed_element}")
+                            elif gazed_element == recent_gaze_10s:
+                                print(f"[Debug] Using RECENT(10s) gaze: {gazed_element}")
+                        else:
+                            print(
+                                f"[Debug] No recent gaze found - command sent without gaze context"
+                            )
+                        if gazed_element:
+                            # Extract just the element number (e.g., "dynamic_0020" -> "020")
+                            if gazed_element.startswith("dynamic_"):
+                                element_number = gazed_element.replace("dynamic_", "")
+                                final_request = f"{user_input} [USER IS LOOKING AT ELEMENT: {element_number} - This is a 3D geometric element inside of grasshopper, the user sees this through their HoloLens AR headset]"
+                                print(f"[Debug] Adding gaze context: element {element_number}")
+                            else:
+                                final_request = (
+                                    f"{user_input} [USER IS LOOKING AT: {gazed_element}]"
+                                )
+                                print(f"[Debug] Adding gaze context: {gazed_element}")
+                        else:
+                            print(
+                                f"[Debug] No gaze detected - sending command without gaze context"
+                            )
+                    except Exception as e:
+                        logger.warning(f"⚠️ Failed to get gaze data: {e}")
+                else:
+                    print(f"[Debug] VizorListener not connected - no gaze data available")
+
+                try:
+                    # Process the request with gaze context embedded in the text
+                    print("\nProcessing...")
+                    start_time = time.time()
+                    response = triage.handle_design_request(request=final_request, gaze_id=None)
+                    duration = time.time() - start_time
+
+                    # Log the interaction if monitoring is enabled
+                    if enable_monitoring:
+                        from .monitoring.trace_logger import log_agent_interaction
+                        log_agent_interaction(
+                            agent_name="triage_agent",
+                            step_number=getattr(triage, '_step_counter', 0) + 1,
+                            task_description=final_request[:200] + "..." if len(final_request) > 200 else final_request,
+                            status="completed" if response.success else "failed",
+                            tool_calls=getattr(response, 'tool_calls', []),
+                            response_content=response.message[:500] + "..." if len(response.message) > 500 else response.message,
+                            error_message=str(response.error) if response.error else None,
+                            duration_seconds=duration,
+                            token_usage=getattr(response, 'token_usage', None),
+                            memory_size=0  # Could be enhanced to track actual memory usage
+                        )
+                        # Update step counter
+                        if not hasattr(triage, '_step_counter'):
+                            triage._step_counter = 0
+                        triage._step_counter += 1
+
+                    if response.success:
+                        print(f"\nTriage Agent> {response.message}")
+                    else:
+                        print(f"\nError: {response.message}")
+                        if response.error:
+                            # Handle both string errors and error objects
+                            if hasattr(response.error, "value"):
+                                print(f"Error Type: {response.error.value}")
+                            else:
+                                print(f"Error Details: {response.error}")
+
+                finally:
+                    # Note: With time-window policy, we don't aggressively clear gaze data
+                    # The gaze history will naturally age out after 10 seconds
+                    # Don't clear current element - let it persist until new gaze data arrives
+                    # This allows for more reliable gaze detection between commands
+                    pass
+
+            except KeyboardInterrupt:
+                print("\n\n⏹️  Interrupted by Ctrl+C")
+                try:
+                    # Prompt for exit confirmation
+                    print("Exit the system? (y/n): ", end="", flush=True)
+                    confirm = input().strip().lower()
+                    if confirm in ['y', 'yes']:
+                        print("Exiting Bridge Design System...")
+                        break
+                    else:
+                        print("Continuing...")
+                        continue
+                except KeyboardInterrupt:
+                    # Second Ctrl+C - force exit
+                    print("\n\n🛑 Force quit requested. Exiting...")
+                    break
+                except EOFError:
+                    # Input stream closed - exit gracefully
+                    print("\n\n🛑 Input stream closed. Exiting...")
+                    break
+                except:
+                    # Any other error during confirmation, just continue
+                    print("\nContinuing...")
+                    continue
+            except EOFError:
+                # Input stream closed (e.g., when running from start_TEAM.py and Ctrl+C is pressed)
+                print("\n\n🛑 Input stream closed. Shutting down gracefully...")
+                break
+            except Exception as e:
+                logger.error(f"Error processing request: {e}", exc_info=True)
+                print(f"\nError: {str(e)}")
+
+    except Exception as e:
+        logger.error(f"Failed to initialize system: {e}", exc_info=True)
+        print(f"Initialization failed: {str(e)}")
+
+
+def main():
+    """Main entry point."""
+    import argparse
+
+    parser = argparse.ArgumentParser(
+        description="Bridge Design System (smolagents-native by default)"
+    )
+    parser.add_argument("--test", action="store_true", help="Run system test")
+    parser.add_argument(
+        "--interactive",
+        "-i",
+        action="store_true",
+        help="Run in interactive mode (uses smolagents-native by default)",
+    )
+    parser.add_argument(
+        "--reset",
+        action="store_true",
+        help="Start with fresh agent memories (clears previous conversation history)",
+    )
+    parser.add_argument(
+        "--hard-reset",
+        action="store_true",
+        help="Start completely fresh (clears agent memories, component registry, AND log files)",
+    )
+    parser.add_argument(
+        "--monitoring",
+        action="store_true",
+        default=True,
+        help="Enable LCARS agent monitoring interface (enabled by default)",
+    )
+    parser.add_argument(
+        "--start-mcp-server",
+        action="store_true",
+        help="Start HTTP MCP server for Grasshopper integration (legacy)",
+    )
+    parser.add_argument(
+        "--start-official-mcp",
+        action="store_true",
+        help="Start official MCP server using MCP SDK (stdio transport)",
+    )
+    parser.add_argument(
+        "--start-streamable-http",
+        action="store_true",
+        help="Start official MCP streamable-http server (recommended)",
+    )
+    parser.add_argument(
+        "--mcp-port", type=int, default=8001, help="Port for MCP HTTP server (default: 8001)"
+    )
+    parser.add_argument(
+        "--grasshopper-url",
+        default="http://localhost:8080",
+        help="URL of Grasshopper HTTP server (default: http://localhost:8080)",
+    )
+    parser.add_argument(
+        "--reset-material",
+        choices=["full", "confirm", "list-sessions", "list-backups"],
+        help="Reset material inventory: 'full' (with confirmation), 'confirm' (force reset), 'list-sessions', 'list-backups'",
+    )
+    parser.add_argument(
+        "--session-id",
+        type=str,
+        help="Session ID for session-based material reset (use with reset commands)",
+    )
+    parser.add_argument(
+        "--backup-name",
+        type=str,
+        help="Backup name for backup-based material operations (use with reset commands)",
+    )
+    parser.add_argument(
+        "--voice-input",
+        action="store_true",
+        help="Enable voice input using wake word detection and speech recognition (requires voice dependencies)",
+    )
+    parser.add_argument(
+        "--disable-gaze",
+        action="store_true",
+        help="Disable VizorListener initialization - run without ROS dependency for gaze tracking",
+    )
+    parser.add_argument(
+        "--otel-backend",
+        choices=["none", "console", "langfuse", "phoenix", "hybrid"],
+        help="OpenTelemetry backend for observability (default: from settings)",
+    )
+    parser.add_argument(
+        "--disable-otel",
+        action="store_true",
+        help="Disable OpenTelemetry instrumentation completely",
+    )
+    parser.add_argument(
+        "--disable-custom-monitoring",
+        action="store_true",
+        help="Disable custom LCARS monitoring (use only OpenTelemetry)",
+    )
+    parser.add_argument(
+        "--enable-command-server",
+        action="store_true",
+        help="Enable TCP command server for external voice interfaces (port 8082)",
+    )
+
+    args = parser.parse_args()
+
+    if args.test:
+        success = test_system()
+        exit(0 if success else 1)
+    elif args.reset_material:
+        success = handle_material_reset(args)
+        exit(0 if success else 1)
+    elif args.start_streamable_http:
+        # Use Clean FastMCP implementation (recommended approach)
+        print("🔍 Checking for FastMCP server availability...")
+
+        fastmcp_available = False
+        try:
+            # Test FastMCP imports before attempting to use
+            from mcp.server.fastmcp import FastMCP
+
+            print("✅ FastMCP framework available")
+            fastmcp_available = True
+        except ImportError as e:
+            print(f"⚠️ FastMCP framework not available: {e}")
+
+        if fastmcp_available:
+            try:
+                from .mcp.fastmcp_server_clean import run_clean_fastmcp_server
+
+                print("🚀 Starting Clean FastMCP server (pure FastMCP architecture)")
+                print("🎯 Architecture: FastMCP with @custom_route decorators for bridge endpoints")
+                print("✅ Note: Using FastMCP @custom_route for bridge compatibility")
+
+                # Use the clean FastMCP approach - let FastMCP own everything
+                run_clean_fastmcp_server(
+                    grasshopper_url=args.grasshopper_url, host="127.0.0.1", port=args.mcp_port
+                )
+
+            except Exception as e:
+                print(f"❌ Clean FastMCP server not suitable for HTTP: {e}")
+                print("🔄 Using Manual MCP server for reliable HTTP support...")
+                fastmcp_available = False
+
+        if not fastmcp_available:
+            # Use manual server as fallback
+            try:
+                from .mcp.manual_mcp_server import ManualMCPServer
+
+                # Fallback to manual server
+                server = ManualMCPServer(
+                    grasshopper_url=args.grasshopper_url, port=args.mcp_port, bridge_mode=True
+                )
+                print(f"🔄 Starting Manual MCP server on port {args.mcp_port} (fallback mode)")
+                server.run()
+
+            except Exception as e:
+                print(f"❌ Manual MCP server also failed: {e}")
+                print("💡 Try installing FastMCP: pip install fastmcp")
+                exit(1)
+    elif args.start_official_mcp:
+        import sys
+
+        from .cli.official_mcp_server import start_official_mcp_server
+
+        # Override sys.argv to pass the arguments
+        sys.argv = ["official-mcp-server", "--grasshopper-url", args.grasshopper_url]
+        if hasattr(args, "debug") and args.debug:
+            sys.argv.append("--debug")
+        start_official_mcp_server()
+    elif args.start_mcp_server:
+        import sys
+
+        from .cli.mcp_server import start_mcp_server
+
+        # Override sys.argv to pass the port argument
+        sys.argv = ["mcp-server", "--port", str(args.mcp_port)]
+        start_mcp_server()
+    elif args.interactive:
+        interactive_mode(
+            use_legacy=False,
+            reset_memory=args.reset,
+            hard_reset=args.hard_reset,
+            enable_monitoring=args.monitoring,
+            voice_input=args.voice_input,
+            disable_gaze=args.disable_gaze,
+            otel_backend=args.otel_backend,
+            disable_otel=args.disable_otel,
+            disable_custom_monitoring=args.disable_custom_monitoring,
+            enable_command_server=args.enable_command_server,
+        )
+    else:
+        # Default to smolagents interactive mode
+        logger.info("No specific mode specified - starting default smolagents interactive mode")
+        interactive_mode(
+            use_legacy=False,
+            reset_memory=args.reset,
+            hard_reset=args.hard_reset,
+            enable_monitoring=args.monitoring,
+            voice_input=args.voice_input,
+            disable_gaze=args.disable_gaze,
+            otel_backend=args.otel_backend,
+            disable_otel=args.disable_otel,
+            disable_custom_monitoring=args.disable_custom_monitoring,
+            enable_command_server=args.enable_command_server,
+        )
+
+
+if __name__ == "__main__":
+    main()